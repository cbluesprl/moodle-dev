--- conflicted
+++ resolved
@@ -1787,15 +1787,9 @@
         // Save settings
         set_config('host_url', trim($config->host_url), $this->pluginconfig);
         set_config('ldapencoding', trim($config->ldapencoding), $this->pluginconfig);
-<<<<<<< HEAD
-        set_config('contexts', trim($config->contexts), $this->pluginconfig);
+        set_config('contexts', $config->contexts, $this->pluginconfig);
         set_config('user_type', textlib::strtolower(trim($config->user_type)), $this->pluginconfig);
         set_config('user_attribute', textlib::strtolower(trim($config->user_attribute)), $this->pluginconfig);
-=======
-        set_config('contexts', $config->contexts, $this->pluginconfig);
-        set_config('user_type', moodle_strtolower(trim($config->user_type)), $this->pluginconfig);
-        set_config('user_attribute', moodle_strtolower(trim($config->user_attribute)), $this->pluginconfig);
->>>>>>> ca769fa7
         set_config('search_sub', $config->search_sub, $this->pluginconfig);
         set_config('opt_deref', $config->opt_deref, $this->pluginconfig);
         set_config('preventpassindb', $config->preventpassindb, $this->pluginconfig);
