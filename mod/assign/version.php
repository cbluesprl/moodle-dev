<?php
// This file is part of Moodle - http://moodle.org/
//
// Moodle is free software: you can redistribute it and/or modify
// it under the terms of the GNU General Public License as published by
// the Free Software Foundation, either version 3 of the License, or
// (at your option) any later version.
//
// Moodle is distributed in the hope that it will be useful,
// but WITHOUT ANY WARRANTY; without even the implied warranty of
// MERCHANTABILITY or FITNESS FOR A PARTICULAR PURPOSE.  See the
// GNU General Public License for more details.
//
// You should have received a copy of the GNU General Public License
// along with Moodle.  If not, see <http://www.gnu.org/licenses/>.

/**
 * Version information
 *
 * @package    mod_assign
 * @copyright 2012 NetSpot {@link http://www.netspot.com.au}
 * @license    http://www.gnu.org/copyleft/gpl.html GNU GPL v3 or later
 */

defined('MOODLE_INTERNAL') || die();

$plugin->component = 'mod_assign'; // Full name of the plugin (used for diagnostics).
<<<<<<< HEAD
$plugin->version  = 2018120500;    // The current module version (Date: YYYYMMDDXX).
=======
$plugin->version  = 2018120301;    // The current module version (Date: YYYYMMDDXX).
>>>>>>> ee648449
$plugin->requires = 2018112800;    // Requires this Moodle version.
$plugin->cron     = 60;<|MERGE_RESOLUTION|>--- conflicted
+++ resolved
@@ -25,10 +25,6 @@
 defined('MOODLE_INTERNAL') || die();
 
 $plugin->component = 'mod_assign'; // Full name of the plugin (used for diagnostics).
-<<<<<<< HEAD
-$plugin->version  = 2018120500;    // The current module version (Date: YYYYMMDDXX).
-=======
-$plugin->version  = 2018120301;    // The current module version (Date: YYYYMMDDXX).
->>>>>>> ee648449
+$plugin->version  = 2018122000;    // The current module version (Date: YYYYMMDDXX).
 $plugin->requires = 2018112800;    // Requires this Moodle version.
 $plugin->cron     = 60;