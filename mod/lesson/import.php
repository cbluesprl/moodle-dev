--- conflicted
+++ resolved
@@ -57,14 +57,11 @@
     $PAGE->navbar->add($strimportquestions);
     $PAGE->set_title($strimportquestions);
     $PAGE->set_heading($course->fullname);
-<<<<<<< HEAD
     $PAGE->activityheader->set_attrs([
         'hidecompletion' => true,
         'description' => ''
     ]);
-=======
     $PAGE->add_body_class('limitedwidth');
->>>>>>> 946fd915
     echo $OUTPUT->header();
     echo $OUTPUT->heading_with_help($strimportquestions, 'importquestions', 'lesson', '', '', 3);
 
