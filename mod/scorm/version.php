--- conflicted
+++ resolved
@@ -25,12 +25,7 @@
 
 defined('MOODLE_INTERNAL') || die();
 
-<<<<<<< HEAD
-$module->version   = 2012030700;       // The current module version (Date: YYYYMMDDXX)
+$module->version   = 2012032101;       // The current module version (Date: YYYYMMDDXX)
 $module->requires  = 2012030100.04;    // Requires this Moodle version
-=======
-$module->version   = 2012022900;       // The current module version (Date: YYYYMMDDXX)
-$module->requires  = 2012030900;       // Requires this Moodle version
->>>>>>> 94db2749
 $module->component = 'mod_scorm'; // Full name of the plugin (used for diagnostics)
 $module->cron      = 300;