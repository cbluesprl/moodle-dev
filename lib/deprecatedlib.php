--- conflicted
+++ resolved
@@ -3188,7 +3188,6 @@
 }
 
 /**
-<<<<<<< HEAD
  * @deprecated Since Moodle 3.9. MDL-65835
  */
 function plagiarism_save_form_elements() {
@@ -3210,12 +3209,6 @@
 
 
 /**
- * Returns the list of full course categories to be used in html_writer::select()
- *
- * Calls {@see core_course_category::make_categories_list()} to build the list.
- *
-=======
->>>>>>> 5b7c1491
  * @deprecated since Moodle 3.10
  */
 function make_categories_options() {
