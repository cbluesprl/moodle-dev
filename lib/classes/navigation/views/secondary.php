--- conflicted
+++ resolved
@@ -389,16 +389,8 @@
                         $othernode = $this->get_first_action_for_node($other);
                         $recursivenode = $othernode && !$this->get($othernode->key) ? $othernode : $other;
                         // Get the first node and check whether it's been added already.
-<<<<<<< HEAD
-                        if ($othernode && !$this->get($othernode->key)) {
-                            $rootnode->add_node($othernode);
-                        } else {
-                            $rootnode->add_node($other);
-                        }
-=======
                         // Also check if the first node is an external link. If it is, add all children.
                         $this->add_external_nodes_to_secondary($recursivenode, $recursivenode);
->>>>>>> 4071bf3f
                     }
                 }
             }
@@ -761,11 +753,7 @@
 
                 // We have found the first node with an action.
                 if ($leftovernode) {
-<<<<<<< HEAD
-                    $rootnode->add_node(clone $leftovernode);
-=======
                     $this->add_external_nodes_to_secondary($leftovernode, $leftovernode);
->>>>>>> 4071bf3f
                 }
             }
         }
