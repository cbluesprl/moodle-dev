<?php
// This file is part of Moodle - http://moodle.org/
//
// Moodle is free software: you can redistribute it and/or modify
// it under the terms of the GNU General Public License as published by
// the Free Software Foundation, either version 3 of the License, or
// (at your option) any later version.
//
// Moodle is distributed in the hope that it will be useful,
// but WITHOUT ANY WARRANTY; without even the implied warranty of
// MERCHANTABILITY or FITNESS FOR A PARTICULAR PURPOSE.  See the
// GNU General Public License for more details.
//
// You should have received a copy of the GNU General Public License
// along with Moodle.  If not, see <http://www.gnu.org/licenses/>.

/**
 * Core cache definitions.
 *
 * This file is part of Moodle's cache API, affectionately called MUC.
 * It contains the components that are requried in order to use caching.
 *
 * @package    core
 * @category   cache
 * @copyright  2012 Sam Hemelryk
 * @license    http://www.gnu.org/copyleft/gpl.html GNU GPL v3 or later
 */

$definitions = array(

    // Used to store processed lang files.
    // The keys used are the component of the string file.
    'string' => array(
        'mode' => cache_store::MODE_APPLICATION,
        'simplekeys' => true,
        'simpledata' => true,
        'persistent' => true,
        'persistentmaxsize' => 3
    ),

    // Used to store database meta information.
    // The database meta information includes information about tables and there columns.
    // Its keys are the table names.
    // When creating an instance of this definition you must provide the database family that is being used.
    'databasemeta' => array(
        'mode' => cache_store::MODE_APPLICATION,
        'requireidentifiers' => array(
            'dbfamily'
        ),
        'persistent' => true,
        'persistentmaxsize' => 2
    ),

    // Event invalidation cache.
    // This cache is used to manage event invalidation, its keys are the event names.
    // Whenever something is invalidated it is both purged immediately and an event record created with the timestamp.
    // When a new cache is initialised all timestamps are looked at and if past data is once more invalidated.
    // Data guarantee is required in order to ensure invalidation always occurs.
    // Persistence has been turned on as normally events are used for frequently used caches and this event invalidation
    // cache will likely be used either lots or never.
    'eventinvalidation' => array(
        'mode' => cache_store::MODE_APPLICATION,
        'persistent' => true,
        'requiredataguarantee' => true,
        'simpledata' => true,
    ),

    // Cache for question definitions. This is used by the question_bank class.
    // Users probably do not need to know about this cache. They will just call
    // question_bank::load_question.
    'questiondata' => array(
        'mode' => cache_store::MODE_APPLICATION,
        'simplekeys' => true, // The id of the question is used.
        'requiredataguarantee' => false,
        'datasource' => 'question_finder',
        'datasourcefile' => 'question/engine/bank.php',
    ),

<<<<<<< HEAD
    // HTML Purifier cache
    // This caches the html purifier cleaned text. This is done because the text is usually cleaned once for every user
    // and context combo. Text caching handles caching for the combonation, this cache is responsible for caching the
    // cleaned text which is shareable.
    'htmlpurifier' => array(
        'mode' => cache_store::MODE_APPLICATION,
    ),

    // Used to store data from the config + config_plugins table in the database.
    // The key used is the component:
    //   - core for all core config settings
    //   - plugin component for all plugin settings.
    // Persistence is used because normally several settings within a script.
    'config' => array(
        'mode' => cache_store::MODE_APPLICATION,
        'persistent' => true,
        'simpledata' => true
    ),

    // Groupings belonging to a course.
    // A simple cache designed to replace $GROUPLIB_CACHE->groupings.
    // Items are organised by course id and are essentially course records.
    'groupdata' => array(
        'mode' => cache_store::MODE_APPLICATION,
        'simplekeys' => true, // The course id the groupings exist for.
        'simpledata' => true, // Array of stdClass objects containing only strings.
        'persist' => true, // Likely there will be a couple of calls to this.
        'persistmaxsize' => 2, // The original cache used 1, we've increased that to two.
    )
=======
     // Used to cache calendar subscriptions.
    'calendar_subscriptions' => array(
        'mode' => cache_store::MODE_APPLICATION,
        'requiredataguarantee' => false,
        'requiremultipleidentifiers' => false,
        'requirelockingread' => false,
        'requirelockingwrite' => false,
        'persistent' => true,
    ),
>>>>>>> e73b527c
);<|MERGE_RESOLUTION|>--- conflicted
+++ resolved
@@ -76,7 +76,6 @@
         'datasourcefile' => 'question/engine/bank.php',
     ),
 
-<<<<<<< HEAD
     // HTML Purifier cache
     // This caches the html purifier cleaned text. This is done because the text is usually cleaned once for every user
     // and context combo. Text caching handles caching for the combonation, this cache is responsible for caching the
@@ -106,15 +105,11 @@
         'persist' => true, // Likely there will be a couple of calls to this.
         'persistmaxsize' => 2, // The original cache used 1, we've increased that to two.
     )
-=======
      // Used to cache calendar subscriptions.
     'calendar_subscriptions' => array(
         'mode' => cache_store::MODE_APPLICATION,
-        'requiredataguarantee' => false,
-        'requiremultipleidentifiers' => false,
-        'requirelockingread' => false,
-        'requirelockingwrite' => false,
+        'simplekeys' => true,
+        'simpledata' => true,
         'persistent' => true,
     ),
->>>>>>> e73b527c
 );