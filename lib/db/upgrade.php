--- conflicted
+++ resolved
@@ -2719,7 +2719,6 @@
         upgrade_main_savepoint(true, 2019011801.03);
     }
 
-<<<<<<< HEAD
     if ($oldversion < 2019021500.01) {
         $insights = $DB->get_record('message_providers', ['component' => 'moodle', 'name' => 'insights']);
         if (!empty($insights)) {
@@ -2727,14 +2726,14 @@
             $DB->update_record('message_providers', $insights);
         }
         upgrade_main_savepoint(true, 2019021500.01);
-=======
-    if ($oldversion < 2019020100.01) {
+    }
+
+    if ($oldversion < 2019021500.02) {
         // Default 'off' for existing sites as this is the behaviour they had earlier.
         set_config('messagingdefaultpressenter', false);
 
         // Main savepoint reached.
-        upgrade_main_savepoint(true, 2019020100.01);
->>>>>>> 46014b83
+        upgrade_main_savepoint(true, 2019021500.02);
     }
 
     return true;
