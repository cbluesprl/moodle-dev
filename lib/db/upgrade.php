--- conflicted
+++ resolved
@@ -3962,7 +3962,6 @@
     }
 
     if ($oldversion < 2022021100.01) {
-<<<<<<< HEAD
         // Some settings and plugins have been added/removed to the Starter and Full preset. Add them to the core presets if
         // they haven't been included yet.
         $params = ['name' => get_string('starterpreset', 'core_adminpresets'), 'iscore' => 1];
@@ -4082,8 +4081,13 @@
         // Plugins. Question types. Re-enable Description and Essay for Starter.
         $sql = "(adminpresetid = ? OR adminpresetid = ?) AND plugin = 'qtype' AND (name = 'description' OR name = 'essay')";
         $DB->delete_records_select('adminpresets_plug', $sql, $params);
-=======
-
+
+        // Main savepoint reached.
+        upgrade_main_savepoint(true, 2022021100.01);
+
+    }
+
+    if ($oldversion < 2022021100.02) {
         $table = new xmldb_table('task_scheduled');
 
         // Changing precision of field minute on table task_scheduled to (200).
@@ -4098,10 +4102,9 @@
         // Changing precision of field month on table task_scheduled to (30).
         $field = new xmldb_field('month', XMLDB_TYPE_CHAR, '30', null, XMLDB_NOTNULL, null, null, 'day');
         $dbman->change_field_precision($table, $field);
->>>>>>> 21f73b29
-
-        // Main savepoint reached.
-        upgrade_main_savepoint(true, 2022021100.01);
+
+        // Main savepoint reached.
+        upgrade_main_savepoint(true, 2022021100.02);
     }
 
     return true;
