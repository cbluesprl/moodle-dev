--- conflicted
+++ resolved
@@ -2590,7 +2590,6 @@
     }
 
     if ($oldversion < 2020061502.09) {
-<<<<<<< HEAD
         // Delete orphaned course_modules_completion rows; these were not deleted properly
         // by remove_course_contents function.
         $DB->delete_records_subquery('course_modules_completion', 'id', 'id',
@@ -2621,7 +2620,9 @@
         $hidequizlist->close();
 
         upgrade_main_savepoint(true, 2020061502.10);
-=======
+    }
+
+    if ($oldversion < 2020061502.12) {
         // Get the current guest user which is also set as 'deleted'.
         $guestuser = $DB->get_record('user', ['id' => $CFG->siteguest, 'deleted' => 1]);
         // If there is a deleted guest user, reset the user to not be deleted and make sure the related
@@ -2654,8 +2655,7 @@
         }
 
         // Main savepoint reached.
-        upgrade_main_savepoint(true, 2020061502.09);
->>>>>>> 5da2fa00
+        upgrade_main_savepoint(true, 2020061502.12);
     }
 
     return true;
