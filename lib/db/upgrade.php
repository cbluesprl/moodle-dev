--- conflicted
+++ resolved
@@ -2965,7 +2965,6 @@
     }
 
     if ($oldversion < 2014012300.01) {
-<<<<<<< HEAD
         // Remove deleted users home pages.
         $sql = "DELETE FROM {my_pages}
                 WHERE EXISTS (SELECT {user}.id
@@ -3004,8 +3003,9 @@
 
         // Main savepoint reached.
         upgrade_main_savepoint(true, 2014012400.00);
-=======
-
+    }
+
+    if ($oldversion < 2014020500.00) {
         // Define field variant to be added to question_statistics.
         $table = new xmldb_table('question_statistics');
         $field = new xmldb_field('variant', XMLDB_TYPE_INTEGER, '10', null, null, null, null, 'subquestion');
@@ -3016,8 +3016,7 @@
         }
 
         // Main savepoint reached.
-        upgrade_main_savepoint(true, 2014012300.01);
->>>>>>> 4f7516f6
+        upgrade_main_savepoint(true, 2014020500.00);
     }
 
     return true;
