--- conflicted
+++ resolved
@@ -309,11 +309,7 @@
 };
 
 /**
-<<<<<<< HEAD
- * Fetch the table via its table region id
-=======
  * Fetch the table via its table region id.
->>>>>>> ca69d387
  *
  * @param {String} tableRegionId
  * @returns {HTMLElement}
@@ -328,11 +324,8 @@
     }
 
     return tableRoot;
-<<<<<<< HEAD
-=======
 };
 
 export {
     Events
->>>>>>> ca69d387
 };