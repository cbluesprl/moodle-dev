This files describes API changes in core libraries and APIs,
information provided here is intended especially for developers.

=== 4.0 ===
* Since Boxnet has been remove from core then boxnet_client() class has been removed from core too.
* New navigation classes to mimic the new navigation project. The existing navigation callbacks are still available and
  will be called. The following behaviour will be the new standard for nodes added via callbacks:
   - Module nodes added will be appended to the end and will appear within the hamburger option.
   - Course nodes added will also be appended and appear within the 'More' option/page.
* The core/event events have been renamed and now fire native events, in addition to the legacy YUI and jQuery events.
  The following events have been renamed:
  - The BLOCK_CONTENT_UPDATED event has been replaced with a new native event in the `core_block/events` AMD module
    eventTypes.blockContentUpdated.
  - The EDITOR_CONTENT_RESTORED event has been replaced with a new native event in the `core_editor/events` AMD module
    eventTypes.editorContentRestored.
  - The FILTER_CONTENT_UPDATED event has been replaced with a new native event in the `core_filters/events` AMD module
    eventTypes.filterContentUpdated.
  - The FORM_FIELD_VALIDATION event has been replaced with a new native event in the `core_form/events` AMD module
    eventTypes.formFieldValidationFailed.
  - The FORM_SUBMIT_AJAX event has been replaced with a new native event in the `core_form/events` AMD module
    eventTypes.formSubmittedByJavascript.
* The block template now includues a block-instanceid data attribute.
* The core/event::getLegacyEvents() function has been deprecated and should no longer be used.
* Typo3 has now been removed. Use native mbstring or iconv functions.
* A new index has been added on mdl_user_preferences.name. This upgrade step might take some time on big sites.
* The completion_info function display_help_icon() which returned the 'Your progress' help icon has been deprecated and
  should no longer be used.
* The completion_info function print_help_icon() which has been deprecated since Moodle 2.0 should no longer be used.
* @babel/polyfill has been removed in favour of corejs@3.
* A new parameter $partialrebuild has been added to the rebuild_course_cache.
* A new parameter $isbulkupdate has been added to the following functions:
  - grade_category::update()
  - grade_category::insert()
  - grade_grade::update()
  - grade_grade::insert()
  - grade_grade::notify_changed()
  - grade_item::insert()
  - grade_item::update()
  - grade_item::update_final_grade()
  - grade_item::update_raw_grade()
  - grade_object::update()
  - grade_object::insert()
  - grade_outcome::update()
  - grade_outcome::insert()
  - grade_scale::update()
  - grade_scale::insert()
  - grade_update()
  - completion_info::inform_grade_changed()
  - completion_info::update_state()
  - completion_info::internal_set_data()
  All functions except completion_info::internal_set_data() are only passing this parameter from very beginning of
  workflow (like grade report page where bulk grade update is possible) so this parameter is used in
  completion_info::internal_set_data() to decide if we need to mark completions instantly without waiting for cron.
* Following methods now return an int instead of bool:
  - completion_completion::_save()
  - completion_completion::mark_enrolled()
  - completion_completion::mark_inprogress()
  - completion_completion::mark_complete()
  which is needed to store id of completion record on successful update which is later beeing used by
  completion_info::internal_set_data() to reaggregate completions that have been marked for instant course completion.
* The following functions have been finally deprecated and can not be used anymore:
  - generate_uuid
* The YUI moodle-core-formchangechecker module has been deprecated and replaced with a new AMD module
  core_form/changechecker.
* New method \core_user::awaiting_action() has been introduced to check if the user is fully ready to use the site or
  whether there is an action (such as filling the missing profile field, changing password or agreeing to the site
  policy) needed.
* The signature of the get_name() function for grade_category and grade_item has been extended. The new parameter allows
  callers to get the name without escaped characters.
* The inplace_editable element constructor now accepts an optional pix_icon parameter to use as it's editing icon when
  rendered. The default icon for "select" types has also changed to a dropdown caret ("t/expanded").
* The inplace_editable Javascript module now emits native events, removing the jQuery dependency from calling code
  that wants to listen for the events. Backwards compatibility with existing code using jQuery is preserved.
* The function message_send() in messagelib.php now returns false if there is an error sending the message to the
  message processor (MDL-70046).
* Following methods are now deprecated in questionlib and moved to the new qbank_previewquestion plugin:
  - question_preview_url() is moved to qbank_previewquestion\helper::question_preview_url()
  - question_preview_popup_params() is moved to \qbank_previewquestion\helper::question_preview_popup_params()
  Calling these functions in the question will point to the plugin.
  The deprecated codes are removed from the questionlib for those two methods.
* The following functions are deprecated in questionlib.php and moved to the new location.
  These are marked for final deprecation on 4.4:
  - question_remove_stale_questions_from_category() =>
    qbank_managecategories\helper::question_remove_stale_questions_from_category()
  - flatten_category_tree() => qbank_managecategories\helper::flatten_category_tree()
  - add_indented_names() => qbank_managecategories\helper::add_indented_names()
  - question_category_select_menu() => qbank_managecategories\helper::question_category_select_menu()
  - get_categories_for_contexts() => qbank_managecategories\helper::get_categories_for_contexts()
  - question_category_options() => qbank_managecategories\helper::question_category_options()
  - question_add_context_in_key() => qbank_managecategories\helper::question_add_context_in_key()
  - question_fix_top_names() => qbank_managecategories\helper::question_fix_top_names()
* Following methods are now deprecated in questionlib and moved to the new qbank_previewquestion plugin:
  - question_preview_url() is moved to qbank_previewquestion\helper::question_preview_url()
  - question_preview_popup_params() is moved to \qbank_previewquestion\helper::question_preview_popup_params()
  Calling these functions in the question will point to the plugin, but the deprecation message will be activated in MDL-72004.
  The deprecated codes are removed from the questionlib for those two methods.
* The postgres driver now wraps calls to pg_field_type() and caches them in databasemeta to save an invisible internal
  DB call on every request.
* The default type of 'core/toast' messages has been changed to 'information' (callers can still explicitely set the type)
* As the message_jabber notification plugin has been moved to the plugins database, the XMPPHP library (aka Jabber) has been
completely removed from Moodle core too.
* The SWF media player has been completely removed (The Flash Player was deprecated in 2017 and officially discontinued
  on 31 December 2020).
* The display_size function has been improved to add new optional parameters (decimal places,
  fixed units), to always include a non-breaking space between the number and unit, and to use
  consistent rounding (always 1 decimal place by default).
* The persistent method get() now returns the correct type for each property defined in the persistent class.
* The persistent method from_record() now only attempts to load record properties defined in the persistent class.
* New persistent set_many() helper for setting multiple properties in single method call.
* Require pass grade criteria is now part of core.
  Refer to upgrade.php to see transitioning from similar plugin criteria to core
  Refer to completion/upgrade.txt for additional information.
<<<<<<< HEAD
* The method enable_plugin() has been added to the core_plugininfo\base class and it has been implemented by all the plugininfo
classes extending it. When possible, the enable_plugin() method will store these changes into the config_log table, to let admins
check when and who has enabled/disabled plugins.

=== 3.11.4 ===
* A new option dontforcesvgdownload has been added to the $options parameter of the send_file() function.
  Note: This option overrides the forced download of directly accessed SVGs, so should only be used where the calling method is
  rendering SVGs directly for content created using XSS risk flagged capabilities (such as creating a SCORM activity).
  This is also not necessary where SVGs are already being safely loaded into <img> tags by Moodle (eg within forum posts).
=======
* Final deprecation: The following functions along with associated tests have been removed:
  - core_grades_external::get_grades
  - core_grades_external::get_grade_item
>>>>>>> f019394b

=== 3.11.2 ===
* For security reasons, filelib has been updated so all requests now use emulated redirects.
  For this reason, manually disabling emulateredirects will no longer have any effect (and will generate a debugging message).

=== 3.11 ===
* PHPUnit has been upgraded to 9.5 (see MDL-71036 for details).
  That comes with a few changes:
  - Breaking: All the changes that were deprecated with PHPUnit 8.5
    are now removed (see the 3.10 section below).
  - Breaking: assertContains() now performs stricter comparison (like assertSame()
    does). New assertContainsEquals() has been created to provide the old
    behavior.
  - Deprecation: A number of file-related assertions have been deprecated, will
    be removed with PHPUnit 10. Alternatives for all them have been created:
      - assertNotIsReadable()         -> assertIsNotReadable()
      - assertNotIsWritable()         -> assertIsNotWritable()
      - assertDirectoryNotExists()    -> assertDirectoryDoesNotExist()
      - assertDirectoryNotIsReadable()-> assertDirectoryIsNotReadable()
      - assertDirectoryNotIsWritable()-> assertDirectoryIsNotWritable()
      - assertFileNotExists()         -> assertFileDoesNotExist()
      - assertFileNotIsReadable()     -> assertFileIsNotReadable()
      - assertFileNotIsWritable()     -> assertFileIsNotWritable()
  - Deprecation: Regexp-related assertions have been deprecated, will be
    removed with PHPUnit 10. Alternatives for all them have been created:
      - assertRegExp()     -> assertMatchesRegularExpression()
      - assertNotRegExp()  -> assertDoesNotMatchRegularExpression()
  - Deprecation: The expectException() for Notice, Warning, Deprecation and
    Error is deprecated, will be removed with PHPUnit 10. New expectations
    have been created to better define the expectation:
      - expectDeprecation() for E_DEPRECATED and E_USER_DEPRECATED.
      - expectNotice() for E_NOTICE, E_USER_NOTICE, and E_STRICT.
      - expectWarning() for E_WARNING and E_USER_WARNING.
      - expectError() for everything else.
   - Deprecation: The Mock->at() matcher has been deprecated and will be
     removed with PHPUnit 10. Switch to better, more deterministic and clearer
     matchers is recommended (->once(), ->exactly(), ->never()...).
   - Deprecation: The Mock->setMethods() method has been *silently* deprecated
     and will be removed in the future. Change uses to the new Mock->onlyMethods()
     alternative. Also, it doesn't accept "null" anymore, new default must
     be [] (empty array).
   - Mostly internal: With the raise to PHP 7.3 as lower version supported,
     various internal bits perform now stricter type checking in params and
     return values. If your tests have own-created comparators, assertions...
     they may need to be adjusted.
   - Mostly internal: The phpunit.xml schema has changed, basically removing
     the old <filter> section and replacing it with a new, less confusing
     <coverage> section. Also the elements within them have been changed:
       - <whitelist> has been replaced by <include>.
       - <exclude> is not a child of <whitelist> anymore, but of <coverage>.
     Note that this only will affect if you've custom phpunit.xml files
     instead of using the automatically generated ones by Moodle.
   - Deprecation: Related to the previous point, the $whitelistxxx properties
     used by the coverage.php files have been deprecated (will continue
     working until Moodle 4.3) to follow the same pattern:
       - whitelistfolders -> includelistfolders
       - whitelistfiles   -> includelistfiles
   - Internal: Custom autoloaders are deprecated and will be removed with
     PHPUnit 10. Hence we have removed our one already.
     Note that it was not useful since PHPUnit 8.5, where the ability
     to run tests by class name was removed.
   - Warning: Because of some new restrictions about how test files and
     test classes must be named (that Moodle haven't followed ever) it's not
     possible to run individual test files any more. Use any of the alternative
     execution methods (filter, suite, config) to specify which tests
     you want to run. This will be hopefully fixed in MDL-71049
     once it has been agreed which the best way to proceed is.
* The horde library has been updated to version 5.2.23.
* New optional parameter $extracontent for print_collapsible_region_start(). This allows developers to add interactive HTML elements
  (e.g. a help icon) after the collapsible region's toggle link.
* Final deprecation i_dock_block() in behat_deprecated.php
* Final deprecation of get_courses_page. Function has been removed and core_course_category::get_courses() should be
  used instead.
* New encryption API in \core\encryption allows secure encryption and decryption of data. By
  default the key is stored in moodledata but admins can configure a different, more secure
  location in config.php if required. To get the best possible security for this feature, we
  recommend enabling the Sodium PHP extension.
  The OpenSSL alternative for this API, used when Sodium is not available, is considered deprecated
  at all effects, and will be removed in Moodle 4.2. See MDL-71421 for more information.
* Behat timeout constants behat_base::TIMEOUT, EXTENDED_TIMEOUT, and REDUCED_TIMEOUT, which were deprecated in 3.7, have been removed.
* \core_table\local\filter\filterset::JOINTYPE_DEFAULT is being changed from 1 (ANY) to 2 (ALL). Filterset implementations
  can override the default filterset join type by overriding \core_table\local\filter\filterset::get_join_type() instead.
* HTMLPurifier has been upgraded to the latest version - 4.13.0
* Markdown lib has been upgraded to the latest version - 1.9.0
* The minify lib has been upgraded to 1.3.63 and pathconvertor to 1.1.3
* A new optional parameter `$sort` has been added to all `$context->get_capabilities()` methods to be able to define order of
  returned capability array.
* Spout has been upgraded to the latest version - 3.1.0
* emoji-data has been upgraded to 6.0.0.
* The final deprecation of /message/defaultoutputs.php file and admin_page_defaultmessageoutputs.
  All their settings moved to admin/message.php (see MDL-64495). Please use admin_page_managemessageoutputs class instead.
* Behat now supports date selection from the date form element. Examples:
    - I set the field "<field_string>" to "##15 March 2021##"
    - I set the field "<field_string>" to "##first day of January last year##"
* Behat now supports date and time selection from the datetime form element. Examples:
    - I set the field "<field_string>" to "##15 March 2021 08:15##"
    - I set the field "<field_string>" to "##first day of January last year noon##"
* New DML driver method `$DB->sql_group_concat` for performing group concatenation of a field within a SQL query
* Added new class, AMD modules and WS that allow displaying forms in modal popups or load and submit in AJAX requests.
  See https://docs.moodle.org/dev/Modal_and_AJAX_forms for more details.
* New base class for defining an activity's custom completion requirements: \core_completion\activity_custom_completion.
  Activity module plugins that define custom completion conditions should implement a mod_[modname]\completion\custom_completion
  subclass and the following methods:
  - get_state(): Provides the completion state for a given custom completion rule.
  - get_defined_custom_rules(): Returns an array of the activity module's custom completion rules.
    e.g. ['completionsubmit']
  - get_custom_rule_descriptions(): Returns an associative array with values containing the user-facing textual description
    of the custom completion rules (which serve as the keys to these values).
    e.g. ['completionsubmit' => 'Must submit']
  - get_sort_order(): Returns an array listing the order the activity module's completion rules should be displayed to the user,
    including both custom completion and relevant core completion rules
    e.g. ['completionview', 'completionsubmit', 'completionusegrade']
* Admin setting admin_setting_configmulticheckbox now supports lazy-loading the options list by
  supplying a callback function instead of an array of options.
* A new core API class \core_user\fields provides ways to get lists of user fields, and SQL related to
  those fields. This replaces existing functions get_extra_user_fields(), get_extra_user_fields_sql(),
  get_user_field_name(), get_all_user_name_fields(), and user_picture::fields(), which have all been
  deprecated.
* Allow plugins to augment the curl security helper via callback. The plugin's function has to be defined as
  plugintype_pluginname_curl_security_helper in pluginname/lib.php file and the function should return a plugin's security
  helper instance.
* The behat transformation 'string time to timestamp' no longer supports datetime format. If provided, the format must
  be strftime compatible. Example:
    - I should see "##tomorrow noon##%A, %d %B %Y, %I:%M %p##"
* External functions implementation classes should use 'execute' as the method name, in which case the
  'methodname' property should not be specified in db/services.php file.
* The core_grades_create_gradecategory webservice has been deprecated in favour of core_grades_create_gradecategories, which is
  functionally identical but allows for parallel gradecategory creations by supplying a data array to the webservice.
* The signature of the get_context_name() function in the abstract class context and all extending classes (such as context_course)
  has been extended. The new parameter allows the to get the name without escaped characters.
* The signature of the question_category_options() has been extended. The new parameter allows the to get the categories name
  in the returned array without escaped characters.
* The \core\hub\site_registration_form::add_select_with_email() method has been deprecated in favour of
  \core\hub\site_registration_form::add_checkbox_with_email().

=== 3.10 ===
* PHPUnit has been upgraded to 8.5. That comes with a few changes:
  - Breaking change: All the "template methods" (setUp(), tearDown()...) now require to return void. This implies
    that the minimum version of PHP able to run tests will be PHP 7.1
  - A good number of assertions have been deprecated with this version
    and will be removed in a future one. In core all cases have been removed
    (so it's deprecation-warnings free). It's recommended to perform the
    switch to their new counterparts ASAP:
      - assertInternalType() has been deprecated. Use the assertIsXXX() methods instead.
      - assertArraySubset() has been deprecated. Use looping + assertArrayHasKey() or similar.
      - @expectedExceptionXXX annotations have been deprecated. Use the expectExceptionXXX()
        methods instead (and put them exactly before the line that is expected to throw the exception).
      - assertAttributeXXX() have been deprecated. If testing public attributes use normal assertions. If
        testing non-public attributes... you're doing something wrong :-)
      - assertContains() to find substrings on strings has been deprecated. Use assertStringContainsString() instead.
        (note that there are "IgnoringCase()" variants to perform case-insensitive matching.
      - assertEquals() extra params have been deprecated and new assertions for them created:
        - delta => use assertEqualsWithDelta()
        - canonicalize => use assertEqualsCanonicalizing()
        - ignoreCase => use assertEqualsIgnoringCase()
        - maxDepth => removed without replacement.
  - The custom printer that was used to show how to rerun a failure has been removed, it was old and "hacky"
    solution, for more information about how to run tests, see the docs, there are plenty of options.
  - phpunit/dbunit is not available any more and it has been replaced by a lightweight phpunit_dataset class, able to
    load XML/CSV and PHP arrays, send the to database and return rows to calling code (in tests). That implies the
    follwoing changes in the advanced_testcase class:
      - createFlatXMLDataSet() has been removed. No uses in core, uses can switch to createXMLDataSet() (read below).
      - createXMLDataSet() has been deprecated. Use dataset_from_files() instead.
      - createCsvDataSet() has been deprecated. Use dataset_from_files() instead.
      - createArrayDataSet() has been deprecated. This method was using the phpunit_ArrayDataSet class
        that has been also removed from core. Use dataset_from_array() instead.
      - loadDataSet() has been deprecated. Use phpunit_dataset->to_database() instead.
      - All the previous uses of phpunit/dbunit methods like Dataset:getRows(), Dataset::getRowCount()
        must be replaced by the new phpunit_dataset->get_rows() method.
* Retains the source course id when a course is copied from another course on the same site.
* Added function setScrollable in core/modal. This function can be used to set the modal's body to be scrollable or not
  when the modal's height exceeds the browser's height. This is also supported in core/modal_factory through the
  'scrollable' config parameter which can be set to either true or false. If not explicitly defined, the default value
  of 'scrollable' is true.
* The `$CFG->behat_retart_browser_after` configuration setting has been removed.
  The browser session is now restarted between all tests.
* add_to_log() has been through final deprecation, please rewrite your code to the new events API.
* The following functions have been finally deprecated and can not be used anymore:
  - print_textarea
  - calendar_get_all_allowed_types
  - groups_get_all_groups_for_courses
  - events_get_cached
  - events_uninstall
  - events_cleanup
  - events_dequeue
  - events_get_handlers
  - get_roles_on_exact_context
  - get_roles_with_assignment_on_context
  - message_add_contact
  - message_remove_contact
  - message_unblock_contact
  - message_block_contact
  - message_get_contact
* The following renamed classes have been completely removed:
    - course_in_list (now: core_course_list_element)
    - coursecat (now: core_course_category)
* The form element 'htmleditor', which was deprecated in 3.6, has been removed.
* The `core_output_load_fontawesome_icon_map` web service has been deprecated and replaced by
  `core_output_load_fontawesome_icon_system_map` which takes the name of the theme to generate the icon system map for.
* A new parameter `$rolenamedisplay` has been added to `get_viewable_roles()` and `get_switchable_roles` to define how role names
  should be returned.
* The class coursecat_sortable_records has been removed.
* Admin setting admin_setting_configselect now supports lazy-loading the options list by supplying
  a callback function instead of an array of options.
* Admin setting admin_setting_configselect now supports validating the selection by supplying a
  callback function.
* The task system has new functions adhoc_task_starting() and scheduled_task_starting() which must
  be called before executing a task, and a new function \core\task\manager::get_running_tasks()
  returns information about currently-running tasks.
* New library function rename_to_unused_name() to rename a file within its current location.
* Constant \core_h5p\file_storage::EDITOR_FILEAREA has been deprecated
  because it's not required any more.
* The ZipStream-PHP library has been added to Moodle core in /lib/zipstream.
* The php-enum library has been added to Moodle core in /lib/php-enum.
* The http-message library has been added to Moodle core in /lib/http-message.
* Methods `filetypes_util::is_whitelisted()` and `filetypes_util::get_not_whitelisted()` have been deprecated and
  renamed to `is_listed()` and `get_not_listed()` respectively.
* Method `mustache_helper_collection::strip_blacklisted_helpers()` has been deprecated and renamed to
  `strip_disallowed_helpers()`.
* A new admin externalpage type `\core_admin\local\externalpage\accesscallback` for use in plugin settings is available that allows
  a callback to be provided to determine whether page can be accessed.
* New setting $CFG->localtempdir overrides which defaults to sys_get_temp_dir()
* Function redirect() now emits a line of backtrace into the X-Redirect-By header when debugging is on
* New DML function $DB->delete_records_subquery() to delete records based on a subquery in a way
  that will work across databases.
* Add support for email DKIM signatures via $CFG->emaildkimselector

=== 3.9 ===
* Following function has been deprecated, please use \core\task\manager::run_from_cli().
    - cron_run_single_task()
* Following class has been deprecated, please use \core\task\manager.
    - \tool_task\run_from_cli
* Following CLI scripts has been deprecated:
  - admin/tool/task/cli/schedule_task.php please use admin/cli/scheduled_task.php
  - admin/tool/task/cli/adhoc_task.php please use admin/cli/adhoc_task.php
* Old Safe Exam Browser quiz access rule (quizaccess_safebrowser) replaced by new Safe Exam Browser access rule (quizaccess_seb).
  Experimental setting enablesafebrowserintegration was deleted.
* New CFPropertyList library has been added to Moodle core in /lib/plist.
* behat_data_generators::the_following_exist() has been removed, please use
  behat_data_generators::the_following_entities_exist() instead. See MDL-67691 for more info.
* admin/tool/task/cli/adhoc_task.php now observers the concurrency limits.
  If you want to get the previous (unlimited) behavior, use the --ignorelimits switch).
* Removed the following deprecated functions:
  - question_add_tops
  - question_is_only_toplevel_category_in_context
* format_float() now accepts a special value (-1) as the $decimalpoints parameter
  which means auto-detecting number of decimal points.
* plagiarism_save_form_elements() has been deprecated. Please use {plugin name}_coursemodule_edit_post_actions() instead.
* plagiarism_get_form_elements_module() has been deprecated. Please use {plugin name}_coursemodule_standard_elements() instead.
* Changed default sessiontimeout to 8 hours to cover most normal working days
* Plugins can now explicitly declare supported and incompatible Moodle versions in version.php
  - $plugin->supported = [37,39];
    supported takes an array of ascending numbers, that correspond to a range of branch numbers of supported versions, inclusive.
    Moodle versions that are outside of this range will produce a message notifying at install time, but will allow for installation.
  - $plugin->incompatible = 36;
    incompatible takes a single int corresponding to the first incompatible branch. Any Moodle versions including and
    above this will be prevented from installing the plugin, and a message will be given when attempting installation.
* Added the <component>_bulk_user_actions() callback which returns a list of custom action_links objects
* Add 'required' admin flag for mod forms allows elements to be toggled between being required or not in admin settings.
  - In mod settings, along with lock, advanced flags, the required flag can now be set with $setting->set_required_flag_options().
    The name of the admin setting must be exactly the same as the mod_form element.
  - Currently supported by:
    - mod_assign
    - mod_quiz
* Added a native MySQL / MariaDB lock implementation
* The database drivers (moodle_database and subclasses) don't need to implement get_columns() anymore.
  They have to implement fetch_columns instead.
* Added function cleanup_after_drop to the database_manager class to take care of all the cleanups that need to be done after a table is dropped.
* The 'xxxx_check_password_policy' callback now only fires if $CFG->passwordpolicy is true
* grade_item::update_final_grade() can now take an optional parameter to set the grade->timemodified. If not present the current time will carry on being used.
* lib/outputrequirementslib::get_jsrev now is public, it can be called from other classes.
* H5P libraries have been moved from /lib/h5p to h5p/h5plib as an h5plib plugintype.
* mdn-polyfills has been renamed to polyfills. The reason there is no polyfill from the MDN is
  because there is no example polyfills on the MDN for this functionality.
* AJAX pages can be called without requiring a session lock if they set READ_ONLY_SESSION to true, eg.
  define('READ_ONLY_SESSION', true); Note - this also requires $CFG->enable_read_only_sessions to be set to true.
* External functions can be called without requiring a session lock if they define 'readonlysession' => true in
  db/services.php. Note - this also requires $CFG->enable_read_only_sessions to be set to true.
* database_manager::check_database_schema() now checks for missing and extra indexes.
* Implement a more direct xsendfile_file() method for an alternative_file_system_class
* A new `dynamic` table interface has been defined, which allows any `flexible_table` to be converted into a table which
  is updatable via ajax calls. See MDL-68495 and `\core_table\dynamic` for further information.
* The core/notification module has been updated to use AMD modals for its confirmation and alert dialogues.
  The confirmation dialogue no longer has a configurable "No" button as per similar changes in MDL-59759.
  This set of confirmation modals was unintentionally missed from that deprecation process.
* The download_as_dataformat() method has been deprecated. Please use \core\dataformat::download_data() instead
* The following functions have been updated to support passing in an array of group IDs (but still support passing in a single ID):
  * groups_get_members_join()
  * groups_get_members_ids_sql()
* Additional parameters were added to core_get_user_dates:
    - type: specifies the calendar type. Optional, defaults to Gregorian.
    - fixday: Whether to remove leading zero for day. Optional, defaults to 1.
    - fixhour: Whether to remove leading zero for hour. Optional, defaults to 1.
* Legacy cron has been deprecated and will be removed in Moodle 4.1. This includes the functions:
  - cron_execute_plugin_type()
  - cron_bc_hack_plugin_functions()
  Please, use the Task API instead: https://docs.moodle.org/dev/Task_API
* Introduce new hooks for plugin developers:
    - <component>_can_course_category_delete($category)
    - <component>_can_course_category_delete_move($category, $newcategory)
  These hooks allow plugin developers greater control over category deletion. Plugin can return false in those
  functions if category deletion or deletion with content move to the new parent category is not permitted.
  Both $category and $newcategory params are instances of core_course_category class.
    - <component>_pre_course_category_delete_move($category, $newcategory)
  This hook is expanding functionality of existing <component>_pre_course_category_delete hook and allow plugin developers
  to execute code prior to category deletion when its content is moved to another category.
  Both $category and $newcategory params are instances of core_course_category class.
    - <component>_get_course_category_contents($category)
  This hook allow plugin developers to add information that is displayed on category deletion form. Function should
  return string, which will be added to the list of category contents shown on the form. $category param is an instance
  of core_course_category class.
* Data generator create_user in both unittests and behat now validates user fields and triggers user_created event

=== 3.8 ===
* Add CLI option to notify all cron tasks to stop: admin/cli/cron.php --stop
* The rotate_image function has been added to the stored_file class (MDL-63349)
* The yui checknet module is removed. Call \core\session\manager::keepalive instead.
* The generate_uuid() function has been deprecated. Please use \core\uuid::generate() instead.
* Remove lib/pear/auth/RADIUS.php (MDL-65746)
* Core components are now defined in /lib/components.json instead of coded into /lib/classes/component.php
* Subplugins should now be defined using /db/subplugins.json instead of /db/subplugins.php
* The following functions have been finally deprecated and can not be used anymore:
    * allow_override()
    * allow_assign()
    * allow_switch()
    * https_required()
    * verify_https_required()
* Remove duplicate font-awesome SCSS, Please see /theme/boost/scss/fontawesome for usage (MDL-65936)
* Remove lib/pear/Crypt/CHAP.php (MDL-65747)
* New output component available: \core\output\checkbox_toggleall
  - This allows developers to easily output groups of checkboxes that can be toggled by master controls in the form of a checkbox or
    a button. Action elements which perform actions on the selected checkboxes can also be enabled/disabled depending on whether
    at least a single checkbox item is selected or not.
* Final deprecation (removal) of the core/modal_confirm dialogue.
* Upgrade scssphp to v1.0.2, This involves renaming classes from Leafo => ScssPhp as the repo has changed.
* Implement supports_xsendfile() method and allow support for xsendfile in alternative_file_system_class
  independently of local files (MDL-66304).
* The methods get_local_path_from_storedfile and get_remote_path_from_storedfile in lib/filestore/file_system.php
  are now public. If you are overriding these then you will need to change your methods to public in your class.
* It is now possible to use sub-directories for AMD modules.
  The standard rules for Level 2 namespaces also apply to AMD modules.
  The sub-directory used must be either an valid component, or placed inside a 'local' directory to ensure that it does not conflict with other components.

    The following are all valid module names and locations in your plugin:
      mod_forum/view: mod/forum/amd/src/view.js
      mod_forum/local/views/post: mod/forum/amd/src/local/views/post
      mod_forum/form/checkbox-toggle: mod/forum/amd/src/form/checkbox-toggle.js

    The following are all invalid module names and locations in your plugin:
      mod_forum/views/post: mod/forum/amd/src/views/post
* The 'xxxx_check_password_policy' method now has an extra parameter: $user. It contains the user object to perform password
validation against and defaults to null (so, no user needed) if not provided.
* It is now possible to use sub-directories when creating mustache templates.
  The standard rules for Level 2 namespaces also apply to templates.
  The sub-directory used must be either an valid component, or placed inside a 'local' directory to ensure that it does not conflict with other components.

    The following are all valid template names and locations in your plugin:
      mod_forum/forum_post: mod/forum/templates/forum_post.mustache
      mod_forum/local/post/user: mod/forum/templates/local/post/user.mustache
      mod_forum/form/checkbox_toggle: mod/forum/templates/form/checkbox_toggle.mustache

    The following are _invalid_ template names and locations:
      mod_forum/post/user: mod/forum/templates/local/post/user.mustache
* Following behat steps have been removed from core:
    - I go to "<gradepath_string>" in the course gradebook
* A new admin setting widget 'core_admin\local\settings\filesize' is added.
* Core capabilities 'moodle/community:add' and 'moodle/community:download' have been removed from core as part of Moodle.net sunsetting.
* As part of Moodle.net sunsetting process the following hub api functions have been deprecated:
    - get_courses
    - unregister_courses
    - register_course
    - add_screenshot
    - download_course_backup
    - upload_course_backup
* A new setting 'Cache templates' was added (see MDL-66367). This setting determines if templates are cached or not.
  This setting can be set via the UI or by defining $CFG->cachetemplates in your config.php file. It is a boolean
  and should be set to either false or true. Developers will probably want to set this to false.
* The core_enrol_edit_user_enrolment webservice has been deprecated. Please use core_enrol_submit_user_enrolment_form instead.
* \single_button constructor has a new attributes param to add attributes to the button HTML tag.
* Improved url matching behaviour for profiled urls and excluded urls
* Attempting to use xsendfile via the 3rd param of readstring_accel() is now ignored.
* New H5P libraries have been added to Moodle core in /lib/h5p.
* New H5P core subsystem have been added.
* Introduced new callback for plugin developers '<component>_get_path_from_pluginfile($filearea, $args)': This will return
the itemid and filepath for the filearea and path defined in $args. It has been added in order to get the correct itemid and
filepath because some components, such as mod_page or mod_resource, add the revision to the URL where the itemid should be placed
(to prevent caching problems), but then they don't store it in database.
* New utility function \core_form\util::form_download_complete should be called if your code sends
  a file with Content-Disposition: Attachment in response to a Moodle form submit button (to ensure
  that disabled submit buttons get re-enabled in that case). It is automatically called by the
  filelib.php send_xx functions.
* If you have a form which sends a file in response to a Moodle form submit button, but you cannot
  call the above function because the file is sent by a third party library, then you should add
  the attribute data-double-submit-protection="off" to your form.

=== 3.7 ===

* Nodes in the navigation api can have labels for each group. See set/get_collectionlabel().
* The method core_user::is_real_user() now returns false for userid = 0 parameter
* 'mform1' dependencies (in themes, js...) will stop working because a randomly generated string has been added to the id
attribute on forms to avoid collisions in forms loaded in AJAX requests.
* A new method to allow queueing or rescheduling of an existing scheduled task was added. This allows an existing task
  to be updated or queued as required. This new functionality can be found in \core\task\manager::reschedule_or_queue_adhoc_task.
* Icons are displayed for screen readers unless they have empty alt text (aria-hidden). Do not provide an icon with alt text immediately beside an element with exactly the same text.
* admin_settingpage has a new function hide_if(), modeled after the same functionality in the forms library. This allows admin settings to be dynamically hidden based on the values of other settings.
* The \core_rating provider's get_sql_join function now accepts an optional $innerjoin parameter.
  It is recommended that privacy providers using this function call rewrite any long query into a number of separate
  calls to add_from_sql for improved performance, and that the new argument is used.
  This will allow queries to remain backwards-compatible with older versions of Moodle but will have significantly better performance in version supporting the innerjoin parameter.
* /message/defaultoutputs.php file and admin_page_defaultmessageoutputs class have been deprecated
  and all their settings moved to admin/message.php (see MDL-64495). Please use admin_page_managemessageoutputs class instead.
* A new parameter $lang has been added to mustache_template_source_loader->load_with_dependencies() method
  so it is possible for Mustache to request string in a specific language.
* Behat timeout constants behat_base::TIMEOUT, EXTENDED_TIMEOUT, and REDUCED_TIMEOUT have been
  deprecated. Please instead use the functions behat_base::get_timeout(), get_extended_timeout(),
  and get_reduced_timeout(). These allow for timeouts to be increased by a setting in config.php.
* The $draftitemid parameter of file_save_draft_area_files() function now supports the constant IGNORE_FILE_MERGE:
  When the parameter is set to that constant, the function won't process file merging, keeping the original state of the file area.
  Notice also than when $text is set, pluginfile rewrite won't be processed so the text will not be modified.
* Introduced new callback for plugin developers '<component>_pre_processor_message_send($procname, $proceventdata)':
  This will allow any plugin to manipulate messages or notifications before they are sent by a processor (email, mobile...)
* New capability 'moodle/category:viewcourselist' in category context that controls whether user is able to browse list of courses
  in this category. To work with list of courses use API methods in core_course_category and also 'course' form element.
* It is possible to pass additional conditions to get_courses_search();
  core_course_category::search_courses() now allows to search only among courses with completion enabled.
* Add support for a new xxx_after_require_login callback
* A new conversation type has been created for self-conversations. During the upgrading process:
  - Firstly, the existing self-conversations will be starred and migrated to the new type, removing the duplicated members in the
  message_conversation_members table.
  - Secondly, the legacy self conversations will be migrated from the legacy 'message_read' table. They will be created using the
  new conversation type and will be favourited.
  - Finally, the self-conversations for all remaining users without them will be created and starred.
Besides, from now, a self-conversation will be created and starred by default to all the new users (even when $CFG->messaging
is disabled).
* New optional parameter $throwexception for \get_complete_user_data(). If true, an exception will be thrown when there's no
  matching record found or when there are multiple records found for the given field value. If false, it will simply return false.
  Defaults to false when not set.
* Exposed submit button to allow custom styling (via customclassoverride variable) which can override btn-primary/btn-secondary classes
* `$includetoken` parameter type has been changed. Now supports:
   boolean: False indicates to not include the token, true indicates to generate a token for the current user ($USER).
   integer: Indicates to generate a token for the user whose id is the integer value.
* The following functions have been updated to support the new usage:
    - make_pluginfile_url
    - file_rewrite_pluginfile_urls
* New mform element 'float' handles localised floating point numbers.

=== 3.6 ===

* A new token-based version of pluginfile.php has been added which can be used for out-of-session file serving by
  setting the `$includetoken` parameter to true on the `moodle_url::make_pluginfile_url()`, and
  `moodle_url::make_file_url()` functions.
* The following picture functions have been updated to support use of the new token-based file serving:
    - print_group_picture
    - get_group_picture_url
* The `user_picture` class has a new public `$includetoken` property which can be set to make use of the new token-based
  file serving.
* Custom AJAX handlers for the form autocomplete fields can now optionally return string in their processResults()
  callback. If a string is returned, it is displayed instead of the list of suggested items. This can be used, for
  example, to inform the user that there are too many items matching the current search criteria.
* The form element 'htmleditor' has been deprecated. Please use the 'editor' element instead.
* The print_textarea() function has been deprecated. Please use $OUTPUT->print_textarea() instead.
* The following functions have been finally deprecated and can not be used any more:
    - external_function_info()
    - core_renderer::update_module_button()
    - events_trigger()
    - events_cron()
    - events_dispatch()
    - events_is_registered()
    - events_load_def()
    - events_pending_count()
    - events_process_queued_handler()
    - events_queue_handler()
    - events_trigger_legacy()
    - events_update_definition()
    - get_file_url()
    - course_get_cm_rename_action()
    - course_scale_used()
    - site_scale_used()
    - clam_message_admins()
    - get_clam_error_code()
    - get_records_csv()
    - put_records_csv()
    - print_log()
    - print_mnet_log()
    - print_log_csv()
    - print_log_xls()
    - print_log_ods()
    - build_logs_array()
    - get_logs_usercourse()
    - get_logs_userday()
    - get_logs()
    - prevent_form_autofill_password()
    - prefixed_tablenode_transformations()
    - core_media_renderer
    - core_media
* Following api's have been removed in behat_config_manager, please use behat_config_util instead.
    - get_features_with_tags()
    - get_components_steps_definitions()
    - get_config_file_contents()
    - merge_behat_config()
    - get_behat_profile()
    - profile_guided_allocate()
    - merge_config()
    - clean_path()
    - get_behat_tests_path()
* Following behat steps have been removed from core:
    - I set the field "<field_string>" to multiline
    - I follow "<link_string>"" in the open menu
* The following behat steps have been deprecated, please do not use these step definitions any more:
    - behat_navigation.php: i_navigate_to_node_in()
    - theme/boost/tests/behat/behat_theme_boost_behat_navigation.php: i_navigate_to_node_in()
  Use one of the following steps instead:
    - I navigate to "PATH > ITEM" in current page administration
    - I navigate to "PATH > ITEM" in site administration
    - I navigate to course participants
    - I navigate to "TAB1 > TAB2" in the course gradebook
  If some items are not available without Navigation block at all, one can use combination of:
    - I add the "Navigation" block if not present
    - I click on "LINK" "link" in the "Navigation" "block"
* The core\session\util class has been removed. This contained one function only used by the memcached class which has
  been moved there instead (connection_string_to_memcache_servers).
* Removed the lib/password_compat/lib/password.php file.
* The eventslib.php file has been deleted and its functions have been moved to deprecatedlib.php. The affected functions are:
  - events_get_cached()
  - events_uninstall()
  - events_cleanup()
  - events_dequeue()
  - events_get_handlers()
* coursecat::get() now has optional $user parameter.
* coursecat::is_uservisible() now has optional $user parameter.
* Removed the lib/form/submitlink.php element which was deprecated in 3.2.
* The user_selector classes do not support custom list of extra identity fields any more. They obey the configured user
  policy and respect the privacy setting made by site administrators. The list of user identifiers should never be
  hard-coded. Instead, the setting $CFG->showuseridentity should be always respected, which has always been the default
  behaviour (MDL-59847).
* The function message_send() in messagelib.php will now only take the object \core\message\message as a parameter.
* The method message_sent::create_from_ids() parameter courseid is now required. A debugging
  message was previously displayed, and the SITEID was used, when not provided.
* The method \core\message\manager::send_message() now only takes the object \core\message\message as the first parameter.
* Following functions have been deprecated, please use get_roles_used_in_context.
    - get_roles_on_exact_context()
    - get_roles_with_assignment_on_context()
* New functions to support the merging of user draft areas from the interface; see MDL-45170 for details:
  - file_copy_file_to_file_area()
  - file_merge_draft_areas()
  - file_replace_file_area_in_text()
  - extract_draft_file_urls_from_text()
* Class coursecat is now alias to autoloaded class core_course_category, course_in_list is an alias to
  core_course_list_element, class coursecat_sortable_records is deprecated without replacement.
* \core_user_external::create_users() and \core_user_external::update_users() can now accept more user profile fields so user
  creation/update via web service can now be very similar to the edit profile page's functionality. The new fields that have been
  added are:
  - maildisplay
  - interests
  - url
  - icq
  - skype
  - aim
  - yahoo
  - msn
  - institution
  - department
  - phone1
  - phone2
  - address
* New function mark_user_dirty() must be called after changing data that gets cached in user sessions. Examples:
  - Assigning roles to users.
  - Unassigning roles from users.
  - Enrolling users into courses.
  - Unenrolling users from courses.
* New optional parameter $context for the groups_get_members_join() function and ability to filter users that are not members of
any group. Besides, groups_get_members_ids_sql, get_enrolled_sql and get_enrolled_users now accepts -1 (USERSWITHOUTGROUP) for
the groupid field.
* Added $CFG->conversionattemptlimit setting to config.php allowing a maximum number of retries before giving up conversion
  of a given document by the assignfeedback_editpdf\task\convert_submissions task. Default value: 3.
* The following events have been deprecated and should not be used any more:
  - message_contact_blocked
  - message_contact_unblocked
  The reason for this is because you can now block/unblock users without them necessarily being a contact. These events
  have been replaced with message_user_blocked and message_user_unblocked respectively.
* The event message_deleted has been changed, it no longer records the value of the 'useridto' due to
  the introduction of group messaging. Please, if you have any observers or are triggering this event
  in your code you will have to make some changes!
* The gradebook now supports the ability to accept files as feedback. This can be achieved by adding
  'feedbackfiles' to the $grades parameter passed to grade_update().
    For example -
        $grades['feedbackfiles'] = [
            'contextid' => 1,
            'component' => 'mod_xyz',
            'filearea' => 'mod_xyz_feedback',
            'itemid' => 2
        ];
  These files will be then copied to the gradebook file area.
* Allow users to choose who can message them for privacy reasons, with a 'growing circle of contactability':
  - Added $CFG->messagingallusers, for enabling messaging to all site users. Default value: 0.
    When $CFG->messagingallusers = false users can choose being contacted by only contacts or contacts and users sharing a course with them.
    In that case, the default user preference is MESSAGE_PRIVACY_COURSEMEMBER (users sharing a course).
    When $CFG->messagingallusers = true users have a new option for the privacy messaging preferences: "Anyone on the site". In that case,
    the default user preference is MESSAGE_PRIVACY_SITE (all site users).
  - Added $CFG->keepmessagingallusersenabled setting to config.php to force enabling $CFG->messagingallusers during the upgrading process.
    Default value: 0.
    When $CFG->keepmessagingallusersenabled is set to true, $CFG->messagingallusers will be also set to true to enable messaging site users.
    However, when it is empty, $CFG->messagingallusers will be disabled during the upgrading process, so the users will only be able to
    message contacts and users sharing a course with them.
* There has been interface and functional changes to admin_apply_default_settings() (/lib/adminlib.php).  The function now takes two
  additional optional parameters, $admindefaultsettings and $settingsoutput.  It also has a return value $settingsoutput.
  The function now does not need to be called twice to ensure all default settings are set.  Instead the function calls itself recursively
  until all settings have been set. The additional parameters are used recursively and shouldn't be need to be explicitly passed in when calling
  the function from other parts of Moodle.
  The return value: $settingsoutput is an array of setting names and the values that were set by the function.
* Webservices no longer update the lastaccess time for a user in a course. Call core_course_view_course() manually if needed.
* A new field has been added to the context table. Please ensure that any contxt preloading uses get_preload_record_columns_sql or get_preload_record_columns to fetch the list of columns.

=== 3.5 ===

* There is a new privacy API that every subsystem and plugin has to implement so that the site can become GDPR
  compliant. Plugins use this API to report what information they store or process regarding users, and provide ability
  to export and delete personal data. See https://docs.moodle.org/dev/Privacy_API for guidelines on how to implement the
  privacy API in your plugin.
* The cron runner now sets up a fresh PAGE and OUTPUT between each task.
* The core_renderer methods notify_problem(), notify_success(), notify_message() and notify_redirect() that were
  deprecated in Moodle 3.1 have been removed. Use \core\notification::add(), or \core\output\notification as required.
* The maximum supported precision (the total number of digits) for XMLDB_TYPE_NUMBER ("number") fields raised from 20 to
  38 digits. Additionally, the whole number part (precision minus scale) must not be longer than the maximum length of
  integer fields (20 digits). Note that PHP floats commonly support precision of roughly 15 digits only (MDL-32113).
* Event triggering and event handlers:
    - The following events, deprecated since moodle 2.6, have been finally removed: groups_members_removed,
      groups_groupings_groups_removed, groups_groups_deleted, groups_groupings_deleted.
* The following functions have been finally deprecated and can not be used any more:
  - notify()
* XMLDB now validates the PATH attribute on every install.xml file. Both the XMLDB editor and installation will fail
  when a problem is detected with it. Please ensure your plugins contain correct directory relative paths.
* Add recaptchalib_v2.php for support of reCAPTCHA v2.
* Plugins can define class 'PLUGINNAME\privacy\local\sitepolicy\handler' if they implement an alternative mechanisms for
  site policies managements and agreements. Administrators can define which component is to be used for handling site
  policies and agreements. See https://docs.moodle.org/dev/Site_policy_handler
* Scripts can define a constant NO_SITEPOLICY_CHECK and set it to true before requiring the main config.php file. It
  will make the require_login() skipping the test for the user's policyagreed status. This is useful for plugins that
  act as a site policy handler.
* There is a new is_fulltext_search_supported() DML function. The default implementation returns false. This function
  is used by 'Simple search' global search engine to determine if the database full-text search capabilities can be used.
* The following have been removed from the list of core subsystems:
   - core_register
   - core_publish
  Following this change, \core_register_renderer and \core_publish_renderer have been removed and their methods have been
  moved to \core_admin_renderer and \core_course_renderer respectively.

=== 3.4 ===

* oauth2_client::request method has an extra parameter to specify the accept header for the response (MDL-60733)
* The following functions, previously used (exclusively) by upgrade steps are not available
  anymore because of the upgrade cleanup performed for this version. See MDL-57432 for more info:
    - upgrade_mimetypes()
    - upgrade_fix_missing_root_folders_draft()
    - upgrade_minmaxgrade()
    - upgrade_course_tags()

* Added new moodleform element 'filetypes' and new admin setting widget 'admin_setting_filetypes'. These new widgets
  allow users to define a list of file types; either by typing them manually or selecting them from a list. The widgets
  directly support the syntax used to feed the 'accepted_types' option of the filemanager and filepicker elements. File
  types can be specified as extensions (.jpg or just jpg), mime types (text/plain) or groups (image).
* Removed accesslib private functions: load_course_context(), load_role_access_by_context(), dedupe_user_access() (MDL-49398).
* Internal "accessdata" structure format has changed to improve ability to perform role definition caching (MDL-49398).
* Role definitions are no longer cached in user session (MDL-49398).
* External function core_group_external::get_activity_allowed_groups now returns an additional field: canaccessallgroups.
  It indicates whether the user will be able to access all the activity groups.
* file_get_draft_area_info does not sum the root folder anymore when calculating the foldercount.
* The moodleform element classes can now optionally provide a public function validateSubmitValue(). This method can be
  used to perform implicit validation of submitted values - without the need to explicitly add the validation rules to
  every form. The method should accept a single parameter with the submitted value. It should return a string with the
  eventual validation error, or an empty value if the validation passes.
* New user_picture attribute $includefullname to determine whether to include the user's full name with the user's picture.
* Enrol plugins which provide enrolment actions can now declare the following "data-action" attributes in their implementation of
  enrol_plugin::get_user_enrolment_actions() whenever applicable:
  * "editenrolment" - For editing a user'e enrolment details. Defined by constant ENROL_ACTION_EDIT.
  * "unenrol" - For unenrolling a student. Defined by constant ENROL_ACTION_UNENROL.
  These attributes enable enrol actions to be rendered via modals. If not added, clicking on the enrolment action buttons will still
  redirect the user to the appropriate enrolment action page. Though optional, it is recommended to add these attributes for a
  better user experience when performing enrol actions.
* The enrol_plugin::get_user_enrolment_actions() implementations for core enrol plugins have been removed and moved to
  the parent method itself. New enrol plugins don't have to implement get_user_enrolment_actions(), but just need to
  make sure that they override:
  - enrol_plugin::allow_manage(), and/or
  - enrol_plugin::allow_unenrol_user() or enrol_plugin::allow_unenrol()
  Existing enrol plugins that override enrol_plugin::get_user_enrolment_actions() don't have to do anything, but can
  also opt to remove their own implementation of the method if they basically have the same logic as the parent method.
* New optional parameter $enrolid for the following functions:
  - get_enrolled_join()
  - get_enrolled_sql()
  - get_enrolled_with_capabilities_join()
  Setting this parameter to a non-zero value will add a condition to the query such that only users that were enrolled
  with this enrolment method will be returned.
* New optional parameter 'closeSuggestionsOnSelect' for the enhance() function for form-autocomplete. Setting this to true will
  close the suggestions popup immediately after an option has been selected. If not specified, it defaults to true for single-select
  elements and false for multiple-select elements.
* user_can_view_profile() now also checks the moodle/user:viewalldetails capability.
* The core/modal_confirm dialogue has been deprecated. Please use the core/modal_save_cancel dialogue instead. Please ensure you
  update to use the ModalEvents.save and ModalEvents.cancel events instead of their yes/no counterparts.
* Instead of checking the 'moodle/course:viewparticipants' and 'moodle/site:viewparticipants' capabilities use the
  new functions course_can_view_participants() and course_require_view_participants().
* $stored_file->add_to_curl_request() now adds the filename to the curl request.
* The option for Login HTTPS (authentication-only SSL) has been removed
* $CFG->loginhttps is now deprecated, do not use it.
* $PAGE->https_required and $PAGE->verify_https_required() are now deprecated. They are no longer used and will throw a coding_exception.
* $CFG->httpswwwroot is now deprecated and will always result in the same value as wwwroot.
* Added function core_role_set_view_allowed() to check if a user should be able to see a given role.
  This should be checked whenever displaying a list of roles to a user, however, core_role_set_assign_allowed may need to override it
  in some cases.
* Deprecated allow_override, allow_assign and allow_switch and replaced with core_role_set_*_allowed to avoid function names conflicting.

=== 3.3.1 ===

* ldap_get_entries_moodle() now always returns lower-cased attribute names in the returned entries.
  It was suppposed to do so before, but it actually didn't.

=== 3.3 ===

* Behat compatibility changes are now being documented at
  https://docs.moodle.org/dev/Acceptance_testing/Compatibility_changes
* PHPUnit's bootstrap has been changed to use HTTPS wwwroot (https://www.example.com/moodle) from previous HTTP version. Any
  existing test expecting the old HTTP URLs will need to be switched to the new HTTPS value (reference: MDL-54901).
* The information returned by the idp list has changed. This is usually only rendered by the login page and login block.
  The icon attribute is removed and an iconurl attribute has been added.
* Support added for a new type of external file: FILE_CONTROLLED_LINK. This is an external file that Moodle can control
  the permissions. Moodle makes files read-only but can grant temporary write access.
    When accessing a URL, the info from file_browser::get_file_info will be checked to determine if the user has write access,
    if they do - the remote file will have access controls set to allow editing.
* The method moodleform::after_definition() has been added and can now be used to add some logic
  to be performed after the form's definition was set. This is useful for intermediate subclasses.
* Moodle has support for font-awesome icons. Plugins should use the xxx_get_fontawesome_icon_map callback
  to map their custom icons to one from font-awesome.
* $OUTPUT->pix_url() has been deprecated because it is was used mostly to manually generate image tags for icons.
  We now distinguish between icons and "small images". The difference is that an icon does not have to be rendered as an image tag
  with a source. It is OK to still have "small images" - if this desired use $OUTPUT->image_icon() and $OUTPUT->image_url(). For
  other uses - use $OUTPUT->pix_icon() or the pix helper in mustache templates {{#pix}}...{{/pix}}
  For other valid use cases use $OUTPUT->image_url().
* Activity icons have been split from standard icons. Use $OUTPUT->image_icon instead of $OUTPUT->pix_icon for these
  type of icons (the coloured main icon for each activity).
* YUI module moodle-core-formautosubmit has been removed, use jquery .change() instead (see lib/templates/url_select.mustache for
  an example)
* $mform->init_javascript_enhancement() is deprecated and no longer does anything. Existing uses of smartselect enhancement
  should be switched to the searchableselector form element or other solutions.
* Return value of the validate_email() is now proper boolean as documented. Previously the function could return 1, 0 or false.
* The mcore YUI rollup which included various YUI modules such as moodle-core-notification is no longer included on every
  page. Missing YUI depdencies may be exposed by this change (e.g. missing a requirement on moodle-core-notification when
  using M.core.dialogue).
* Various legacy javascript functions have been removed:
    * M.util.focus_login_form and M.util.focus_login_error no longer do anything. Please use jquery instead. See
      lib/templates/login.mustache for an example.
    * Some outdated global JS functions have been removed and should be replaced with calls to jquery
      or alternative approaches:
        checkall, checknone, select_all_in_element_with_id, select_all_in, deselect_all_in, confirm_if, findParentNode,
        filterByParent, stripHTML
    * M.util.init_toggle_class_on_click has been removed.
* The following functions have been deprecated and should not be used any more:
  - file_storage::try_content_recovery  - See MDL-46375 for more information
  - file_storage::content_exists        - See MDL-46375 for more information
  - file_storage::deleted_file_cleanup  - See MDL-46375 for more information
  - file_storage::get_converted_document
  - file_storage::is_format_supported_by_unoconv
  - file_storage::can_convert_documents
  - file_storage::send_test_pdf
  - file_storage::test_unoconv_path
* Following behat steps have been removed from core:
    - I click on "<element_string>" "<selector_string>" in the "<row_text_string>" table row
    - I go to notifications page
    - I add "<filename_string>" file from recent files to "<filepicker_field_string>" filepicker
    - I upload "<filepath_string>" file to "<filepicker_field_string>" filepicker
    - I create "<foldername_string>" folder in "<filepicker_field_string>" filepicker
    - I open "<foldername_string>" folder from "<filepicker_field_string>" filepicker
    - I unzip "<filename_string>" file from "<filepicker_field_string>" filepicker
    - I zip "<filename_string>" folder from "<filepicker_field_string>" filepicker
    - I delete "<file_or_folder_name_string>" from "<filepicker_field_string>" filepicker
    - I send "<message_contents_string>" message to "<username_string>"
    - I add "<user_username_string>" user to "<cohort_idnumber_string>" cohort
    - I add "<username_string>" user to "<group_name_string>" group
    - I fill in "<field_string>" with "<value_string>"
    - I select "<option_string>" from "<select_string>"
    - I select "<radio_button_string>" radio button
    - I check "<option_string>"
    - I uncheck "<option_string>"
    - the "<field_string>" field should match "<value_string>" value
    - the "<checkbox_string>" checkbox should be checked
    - the "<checkbox_string>" checkbox should not be checked
    - I fill the moodle form with:
    - "<element_string>" "<selector_string>" should exists
    - "<element_string>" "<selector_string>" should not exists
    - the following "<element_string>" exists:
* get_user_capability_course() now has an additional parameter 'limit'. This can be used to return a set number of records with
  the submitted capability. The parameter 'fieldsexceptid' will now accept context fields which can be used for preloading.
* The caching option 'immutable' has been added to send_stored_file() and send_file().
* New adhoc task refresh_mod_calendar_events_task that updates existing calendar events of modules.
* New 'priority' column for the event table to determine which event to show in case of events with user and group overrides.
* Webservices core_course_search_courses and core_course_get_courses_by_field will always return the sortorder field.
* core_course_external::get_activities_overview has been deprecated. Please do not call this function any more.
* Changed the pix mustache template helper to accept context variables for the key, component and alt text.
* New auth_plugin_base helper methods:
  - get_identity_providers() - Retrieves available auth identity providers.
  - prepare_identity_providers_for_output() - Prepares auth identity provider data for output (e.g. to templates, WS, etc.).

=== 3.2 ===

* Custom roles with access to any part of site administration that do not use the manager archetype will need
  moodle/site:configview capability added.
* Admin setting "Show My courses expanded on Dashboard" has been removed.
* Some backwards and forwards compatibility has been added for different bootstrap versions.
  This is to allow the same markup to work in "clean" and "boost" themes alot of the time. It is also to allow user text
  with bootstrap classes to keep working in the new theme. See MDL-56004 for the list of supported classes.
* MForms element 'submitlink' has been deprecated.
* Searchable selector form element is now a wrapper for autocomplete. A "No selection" option is automatically
  added to the options list for best backwards compatibility - if you were manually adding a "no selection" option you will need
  to remove it.
* Node.js versions >=4 are now required to run grunt.
* JQuery has been updated to 3.1.0. JQuery migrate plugins are no longer shipped - please read
  https://jquery.com/upgrade-guide/3.0/ and update your javascript.
* New option 'blanktarget' added to format_text. This option adds target="_blank" to links
* A new webservice structure `external_files` has been created which provides a standardised view of files in Moodle and
  should be used for all file return descriptions.
  Files matching this format can be retrieved via the new `external_util::get_area_files` method.
  See MDL-54951 for further information.
* The parameter $usepost of the following functions has been deprecated and is not used any more:
  - get_max_upload_file_size()
  - get_user_max_upload_file_size()
* The following classes have been removed and should not be used any more:
    - boxclient - See MDL-49599 for more information.
* The following functions have been removed and should not be used any more:
    - file_modify_html_header() - See MDL-29738 for more information.
* core_grades_external::get_grades has been deprecated. Please do not call this function any more.
  External function gradereport_user_external::get_grade_items can be used for retrieving the course grades information.
* New option 'escape' added to format_string. When true (default), escapes HTML entities from the string
* The following functions have been deprecated and are not used any more:
  - get_records_csv() Please use csv_import_reader::load_csv_content() instead.
  - put_records_csv() Please use download_as_dataformat (lib/dataformatlib.php) instead.
  - zip_files()   - See MDL-24343 for more information.
  - unzip_file()  - See MDL-24343 for more information.
  - print_log()           - See MDL-43681 for more information
  - print_log_csv()       - See MDL-43681 for more information
  - print_log_ods()       - See MDL-43681 for more information
  - print_log_xls()       - See MDL-43681 for more information
  - print_mnet_log()      - See MDL-43681 for more information
  - build_logs_array()    - See MDL-43681 for more information
  - get_logs()            - See MDL-43681 for more information
  - get_logs_usercourse() - See MDL-43681 for more information
  - get_logs_userday()    - See MDL-43681 for more information
  - prevent_form_autofill_password() Please do not use anymore.
* The password_compat library was removed as it is no longer required.
* Phpunit has been upgraded to 5.4.x and following has been deprecated and is not used any more:
  - setExpectedException(), use @expectedException or $this->expectException() and $this->expectExceptionMessage()
  - getMock(), use createMock() or getMockBuilder()->getMock()
  - UnitTestCase class is removed.
* The following methods have been finally deprecated and should no longer be used:
  - course_modinfo::build_section_cache()
  - cm_info::get_deprecated_group_members_only()
  - cm_info::is_user_access_restricted_by_group()
* The following methods in cm_info::standardmethods have also been finally deprecated and should no longer be used:
  - cm_info::get_after_edit_icons()
  - cm_info::get_after_link()
  - cm_info::get_content()
  - cm_info::get_custom_data()
  - cm_info::get_extra_classes()
  - cm_info::get_on_click()
  - cm_info::get_url()
  - cm_info::obtain_dynamic_data()
  Calling them through the magic method __call() will throw a coding exception.
* The alfresco library has been removed from core. It was an old version of
  the library which was not compatible with newer versions of Alfresco.
* Added down arrow: $OUTPUT->darrow.
* All file_packer implementations now accept an additional parameter to allow a simple boolean return value instead of
  an array of individual file statuses.
* "I set the field "field_string" to multiline:" now end with colon (:), as PyStrings is supposed to end with ":"
* New functions to support deprecation of events have been added to the base event. See MDL-46214 for further details.
* A new function `get_name_with_info` has been added to the base event. This function adds information about event
  deprecations and should be used where this information is relevant.
* Following api's have been deprecated in behat_config_manager, please use behat_config_util instead.
  - get_features_with_tags
  - get_components_steps_definitions
  - get_config_file_contents
  - merge_behat_config
  - get_behat_profile
  - profile_guided_allocate
  - merge_config
  - clean_path
  - get_behat_tests_path
* behat_util::start_test_mode() accepts 3 options now:
  - 1. Theme sute with all features: If behat should initialise theme suite with all core features.
  - 2. Parallel runs: How many parallel runs will be running.
  - 3. Run: Which process behat should be initialise for.
* behat_context_helper::set_session() has been deprecated, please use behat_context_helper::set_environment() instead.
* data-fieldtype="type" attribute has been added to form field default template.
* form elements extending MoodleQuickForm_group must call $this->createFormElement() instead of
  @MoodleQuickForm::createElement() in order to be compatible with PHP 7.1
* Relative paths in $CFG->alternateloginurl will be resolved to absolute path within moodle site. Previously they
  were resolved to absolute path within the server. That means:
  - $CFG->wwwroot: http://example.com/moodle
  - $CFG->alternateloginurl : /my/super/login.php
  - Login url will be: http://example.com/moodle/my/super/login.php (moodle root based)
* Database (DML) layer:
  - new sql_equal() method available for places where case sensitive/insensitive varchar comparisons are required.
* PostgreSQL connections now use advanced options to reduce connection overhead.  These options are not compatible
  with some connection poolers.  The dbhandlesoptions parameter has been added to allow the database to configure the
  required defaults. The parameters that are required in the database are;
    ALTER DATABASE moodle SET client_encoding = UTF8;
    ALTER DATABASE moodle SET standard_conforming_strings = on;
    ALTER DATABASE moodle SET search_path = 'moodle,public';  -- Optional, if you wish to use a custom schema.
  You can set these options against the database or the moodle user who connects.
* Some form elements have been refined to better support right-to-left languages. In RTL,
  most fields should not have their direction flipped, a URL, a path to a file, a number, ...
  are always displayed LTR. Input fields and text areas now will best guess whether they
  should be forced to be displayed in LTR based on the PARAM type associated with it. You
  can call $mform->setForceLtr($elementName, true/false) on some form fields to manually
  set the value.
* Action menus do_not_enhance() is deprecated, use a list of action_icon instead.
* The user_not_fully_set_up() function has a new $strict parameter (defaulting to true) in order to decide when
  custom fields (and other checks) should be evaluated to determine if the user has been completely setup.
* profile_field_base class has new methods: get_field_config_for_external() and get_field_properties().
  This two new methods should be implemented by profile field plugins to make them compatible with Web Services.
* The minifier library used by core_minify has been switched to https://github.com/matthiasmullie/minify - there are minor differences
  in minifier output.
* context_header additional buttons can now have a class attribute provided in the link attributes.
* The return signature for the antivirus::scan_file() function has changed.
  The calling function will now handle removal of infected files from Moodle based on the new integer return value.
* The first parameter $eventdata of both message_send() and \core\message\manager::send_message() should
  be \core\message\message. Use of stdClass is deprecated.
* The message_sent event now expects other[courseid] to be always set, exception otherwise. For BC with contrib code,
  message_sent::create_from_ids() will show a debugging notice if the \core\message\message being sent is missing
  the courseid property, defaulting to SITEID automatically. In Moodle 3.6 (MDL-55449) courseid will be fully mandatory
  for all messages sent.
* The send_confirmation_email() function has a new optional parameter $confirmationurl to provide a different confirmation URL.
* Introduced a new hook for plugin developers:
    - <component>_course_module_background_deletion_recommended()
  This hook should be used in conjunction with the existing '<component>_pre_course_module_delete($mod)'. It must
  return a boolean and is called by core to check whether a plugin's implementation of
  <component>_pre_course_module_deleted($mod) will take a long time. A plugin should therefore only implement this
  function if it also implements <component>_pre_course_module_delete($mod).
  An example in current use is recyclebin, which performs what can be a lengthy backup process in
  tool_recyclebin_pre_course_module_delete. The recyclebin, if enabled, now returns true in its implementation of
  tool_recyclebin_course_module_background_deletion_recommended(), to indicate to core that the deletion (and
  execution of tool_recyclebin_pre_course_module_delete) should be handled with an adhoc task, meaning it will not
  occur in real time.

=== 3.1 ===

* Webservice function core_course_search_courses accepts a new parameter 'limittoenrolled' to filter the results
  only to courses the user is enrolled in, and are visible to them.
* External functions that are not calling external_api::validate_context are buggy and will now generate
  exceptions. Previously they were only generating warnings in the webserver error log.
  See https://docs.moodle.org/dev/External_functions_API#Security
* The moodle/blog:associatecourse and moodle/blog:associatemodule capabilities has been removed.
* The following functions has been finally deprecated and can not be used any more:
    - profile_display_badges()
    - useredit_shared_definition_preferences()
    - calendar_normalize_tz()
    - get_user_timezone_offset()
    - get_timezone_offset()
    - get_list_of_timezones()
    - calculate_user_dst_table()
    - dst_changes_for_year()
    - get_timezone_record()
    - test_get_list_of_timezones()
    - test_get_timezone_offset()
    - test_get_user_timezone_offset()
* The google api library has been updated to version 1.1.7. There was some important changes
  on the SSL handling. Now the SSL version will be determined by the underlying library.
  For more information see https://github.com/google/google-api-php-client/pull/644
* The get_role_users() function will now add the $sort fields that are not part
  of the requested fields to the query result and will throw a debugging message
  with the added fields when that happens.
* The core_user::fill_properties_cache() static method has been introduced to be a reference
  and allow standard user fields data validation. Right now only type validation is supported
  checking it against the parameter (PARAM_*) type of the target user field. MDL-52781 is
  going to add support to null/not null and choices validation, replacing the existing code to
  validate the user fields in different places in a common way.
* Webservice function core_course_search_courses now returns results when the search string
  is less than 2 chars long.
* Webservice function core_course_search_courses accepts a new parameter 'requiredcapabilities' to filter the results
  by the capabilities of the current user.
* New mform element 'course' handles thousands of courses with good performance and usability.
* The redirect() function will now redirect immediately if output has not
  already started. Messages will be displayed on the subsequent page using
  session notifications. The type of message output can be configured using the
  fourth parameter to redirect().
* The specification of extra classes in the $OUTPUT->notification()
  function, and \core\output\notification renderable have been deprecated
  and will be removed in a future version.
  Notifications should use the levels found in \core\output\notification.
* The constants for NOTIFY_PROBLEM, NOTIFY_REDIRECT, and NOTIFY_MESSAGE in
  \core\output\notification have been deprecated in favour of NOTIFY_ERROR,
  NOTIFY_WARNING, and NOTIFY_INFO respectively.
* The following functions, previously used (exclusively) by upgrade steps are not available
  anymore because of the upgrade cleanup performed for this version. See MDL-51580 for more info:
    - upgrade_mysql_fix_unsigned_and_lob_columns()
    - upgrade_course_completion_remove_duplicates()
    - upgrade_save_orphaned_questions()
    - upgrade_rename_old_backup_files_using_shortname()
    - upgrade_mssql_nvarcharmax()
    - upgrade_mssql_varbinarymax()
    - upgrade_fix_missing_root_folders()
    - upgrade_course_modules_sequences()
    - upgrade_grade_item_fix_sortorder()
    - upgrade_availability_item()
* A new parameter $ajaxformdata was added to the constructor for moodleform. When building a
  moodleform in a webservice or ajax script (for example using the new fragments API) we
  cannot allow the moodleform to parse it's own data from _GET and _POST - we must pass it as
  an array.
* Plugins can extend the navigation for user by declaring the following callback:
  <frankenstyle>_extend_navigation_user(navigation_node $parentnode, stdClass $user,
                                        context_user $context, stdClass $course,
                                        context_course $coursecontext)
* The function notify() now throws a debugging message - see MDL-50269.
* Ajax calls going through lib/ajax/* now validate the return values before sending
  the response. If the validation does not pass an exception is raised. This behaviour
  is consistent with web services.
* Several changes in Moodle core, standard plugins and third party libraries to
  ensure compatibility with PHP7. All plugins are recommended to perform testing
  against PHP7 as well. Refer to https://docs.moodle.org/dev/Moodle_and_PHP7 for more
  information. The following changes may affect you:
  * Class moodleform, moodleform_mod and some module classes have been changed to use
    __construct() for the constructor. Calling parent constructors by the class
    name will display debugging message. Incorrect: parent::moodleform(),
    correct: parent::__construct()
  * All form elements have also changed the constructor syntax. No changes are
    needed for using form elements, however if plugin defines new form element it
    needs to use correct syntax. For example, incorrect: parent::HTML_QuickForm_input(),
    HTML_QuickForm_input::HTML_QuickForm_input(), $this->HTML_QuickForm_input().
    Correct: HTML_QuickForm_input::__construct() or parent::__construct().
  * profile_field_base::profile_field_base() is deprecated, use parent::__construct()
    in custom profile fields constructors. Similar deprecations in exsiting
    profile_field_* classes.
  * user_filter_type::user_filter_type() is deprecated, use parent::__construct() in
    custom user filters. Similar deprecations in existing user_filter_* classes.
  * table_default_export_format_parent::table_default_export_format_parent() is
    deprecated, use parent::__construct() in extending classes.
* groups_delete_group_members() $showfeedback parameter has been removed and is no longer
  respected. Users of this function should output their own feedback if required.
* Number of changes to Tags API, see tag/upgrade.txt for more details
* The previous events API handlers are being deprecated in favour of events 2 API, debugging messages are being displayed if
  there are 3rd party plugins using it. Switch to events 2 API please, see https://docs.moodle.org/dev/Event_2#Event_dispatching_and_observers
  Note than you will need to bump the plugin version so moodle is aware that you removed the plugin's event handlers.
* mforms validation functions are not available in the global JS namespace anymore, event listeners
  are assigned to fields and buttons through a self-contained JS function.
* Added $CFG->urlrewriteclass option to config.php allowing clean / semantic urls to
  be implemented in a plugin, eg local_cleanurls.
* $CFG->pathtoclam global setting has been moved to clamav antivirus plugin setting of the same name.
* clam_message_admins() and get_clam_error_code() have been deprecated, its functionality
  is now a part of \antivirus_clamav\scanner class methods.
* \repository::antivir_scan_file() has been deprecated, \core\antivirus\manager::scan_file() that
  applies antivirus plugins is replacing its functionality.
* Added core_text::str_max_bytes() which safely truncates multi-byte strings to a maximum number of bytes.
* Zend Framework has been removed completely.
* Any plugin can report when a scale is being used with the callback function [pluginname]_scale_used_anywhere(int $scaleid).
* Changes in file_rewrite_pluginfile_urls: Passing a new option reverse = true in the $options var will make the function to convert
  actual URLs in $text to encoded URLs in the @@PLUGINFILE@@ form.
* behat_util::is_server_running() is removed, please use behat_util::check_server_status() instead.
* Behat\Mink\Selector\SelectorsHandler::xpathLiteral() method is deprecated use behat_context_helper::escape instead
  when building Xpath, or pass the unescaped value when using the named selector.',
* table_sql download process is using the new data formats plugin which you can't use if you are buffering any output
    * flexible_table::get_download_menu(), considered private, has been deleted. Use
      $OUTPUT->download_dataformat_selector() instead.
  when building Xpath, or pass the unescaped value when using the named selector.
* Add new file_is_executable(), to consistently check for executables even in Windows (PHP bug #41062).
* Introduced new hooks for plugin developers.
    - <component>_pre_course_category_delete($category)
    - <component>_pre_course_delete($course)
    - <component>_pre_course_module_delete($cm)
    - <component>_pre_block_delete($instance)
    - <component>_pre_user_delete($user)
  These hooks allow developers to use the item in question before it is deleted by core. For example, if your plugin is
  a module (plugins located in the mod folder) called 'xxx' and you wish to interact with the user object before it is
  deleted then the function to create would be mod_xxx_pre_user_delete($user) in mod/xxx/lib.php.
* pear::Net::GeoIP has been removed.

=== 3.0 ===

* Minify updated to 2.2.1
* htmlpurifier upgraded to 4.7.0
* Less.php upgraded to 1.7.0.9
* The horde library has been updated to version 5.2.7.
* Google libraries (lib/google) updated to 1.1.5
* Html2Text library has been updated to the latest version of the library.
* External functions x_is_allowed_from_ajax() methods have been deprecated. Define 'ajax' => true in db/services.php instead.
* External functions can be called without a session if they define 'loginrequired' => true in db/services.php.
* All plugins are required to declare their frankenstyle component name via
  the $plugin->component property in their version.php file. See
  https://docs.moodle.org/dev/version.php for details (MDL-48494).
* PHPUnit is upgraded to 4.7. Some tests using deprecated assertions etc may need changes to work correctly.
* Users of the text editor API to manually create a text editor should call set_text before calling use_editor.
* Javascript - SimpleYUI and the Y instance used for modules have been merged. Y is now always the same instance of Y.
* get_referer() has been deprecated, please use the get_local_referer function instead.
* \core\progress\null is renamed to \core\progress\none for improved PHP7 compatibility as null is a reserved word (see MDL-50453).
* \webservice_xmlrpc_client now respects proxy server settings. If your XMLRPC server is available on your local network and not via your proxy server, you may need to add it to the list of proxy
  server exceptions in $CFG->proxybypass. See MDL-39353 for details.
* Group and groupings idnumbers can now be passed to and/or are returned from the following web services functions:
  ** core_group_external::create_groups
  ** core_group_external::get_groups
  ** core_group_external::get_course_groups
  ** core_group_external::create_groupings
  ** core_group_external::update_groupings
  ** core_group_external::get_groupings
  ** core_group_external::get_course_groupings
  ** core_group_external::get_course_user_groups
* Following functions are removed from core. See MDL-50049 for details.
    password_compat_not_supported()
    session_get_instance()
    session_is_legacy()
    session_kill_all()
    session_touch()
    session_kill()
    session_kill_user()
    session_set_user()
    session_is_loggedinas()
    session_get_realuser()
    session_loginas()
    js_minify()
    css_minify_css()
    update_login_count()
    reset_login_count()
    check_gd_version()
    update_log_display_entry()
    get_recent_enrolments()
    groups_filter_users_by_course_module_visible()
    groups_course_module_visible()
    error()
    formerr()
    editorhelpbutton()
    editorshortcutshelpbutton()
    choose_from_menu()
    update_event()
    get_generic_section_name()
    get_all_sections()
    add_mod_to_section()
    get_all_mods()
    get_course_section()
    format_weeks_get_section_dates()
    get_print_section_cm_text()
    print_section_add_menus()
    make_editing_buttons()
    print_section()
    print_overview()
    print_recent_activity()
    delete_course_module()
    update_category_button()
    make_categories_list()
    category_delete_move()
    category_delete_full()
    move_category()
    course_category_hide()
    course_category_show()
    get_course_category()
    create_course_category()
    get_all_subcategories()
    get_child_categories()
    get_categories()
    print_course_search()
    print_my_moodle()
    print_remote_course()
    print_remote_host()
    print_whole_category_list()
    print_category_info()
    get_course_category_tree()
    print_courses()
    print_course()
    get_category_courses_array()
    get_category_courses_array_recursively()
    blog_get_context_url()
    get_courses_wmanagers()
    convert_tree_to_html()
    convert_tabrows_to_tree()
    can_use_rotated_text()
    get_parent_contexts()
    get_parent_contextid()
    get_child_contexts()
    create_contexts()
    cleanup_contexts()
    build_context_path()
    rebuild_contexts()
    preload_course_contexts()
    context_moved()
    fetch_context_capabilities()
    context_instance_preload()
    get_contextlevel_name()
    print_context_name()
    mark_context_dirty()
    delete_context()
    get_context_url()
    get_course_context()
    get_user_courses_bycap()
    get_role_context_caps()
    get_courseid_from_context()
    context_instance_preload_sql()
    get_related_contexts_string()
    get_plugin_list_with_file()
    check_browser_operating_system()
    check_browser_version()
    get_device_type()
    get_device_type_list()
    get_selected_theme_for_device_type()
    get_device_cfg_var_name()
    set_user_device_type()
    get_user_device_type()
    get_browser_version_classes()
    generate_email_supportuser()
    badges_get_issued_badge_info()
    can_use_html_editor()
    enrol_cohort_get_cohorts()
    enrol_cohort_can_view_cohort()
    cohort_get_visible_list()
    enrol_cohort_enrol_all_users()
    enrol_cohort_search_cohorts()
* The never unused webdav_locks table was dropped.
* The actionmenu hideMenu() function now expects an EventFacade object to be passed to it,
  i.e. a call to M.core.actionmenu.instance.hideMenu() should be change to M.core.actionmenu.instance.hideMenu(e)
* In the html_editors (tinyMCE, Atto), the manage files button can be hidden by changing the 'enable_filemanagement' option to false.
* external_api::validate_context now is public, it can be called from other classes.
* rss_error() now supports returning of correct HTTP status of error and will return '404 Not Found'
  unless other status is specified.
* Plugins can extend the navigation for categories settings by declaring the following callback:
  <frankenstyle>_extend_navigation_category_settings(navigation_node, context_coursecat)
* The clilib.php provides two new functions cli_write() and cli_writeln() that should be used for outputting texts from the command
  line interface scripts.
* External function core_course_external::get_course_contents returned parameter "name" has been changed to PARAM_RAW,
  this is because the new external_format_string function may return raw data if the global moodlewssettingraw parameter is used.
* Function is_web_crawler() has been deprecated, please use core_useragent::is_web_crawler() instead.

=== 2.9.1 ===

* New methods grade_grade::get_grade_max() and get_grade_min() must be used rather than directly the public properties rawgrademax and rawgrademin.
* New method grade_item::is_aggregate_item() indicates when a grade_item is an aggreggated type grade.

=== 2.9 ===

* The default home page for users has been changed to the dashboard (formely my home). See MDL-45774.
* Support for rendering templates from php or javascript has been added. See MDL-49152.
* Support for loading AMD javascript modules has been added. See MDL-49046.
* Webservice core_course_delete_courses now return warning messages on any failures and does not try to rollback the entire deletion.
* \core\event\course_viewed 'other' argument renamed from coursesectionid to coursesectionnumber as it contains the section number.
* New API core_filetypes::add_type (etc.) allows custom filetypes to be added and modified.
* PHPUnit: PHPMailer Sink is now started for all tests and is setup within the phpunit wrapper for advanced tests.
  Catching debugging messages when sending mail will no longer work. Use $sink = $this->redirectEmails(); and then check
  the message in the sink instead.
* The file pluginlib.php was deprecated since 2.6 and has now been removed, do not include or require it.
* \core_component::fetch_subsystems() now returns a valid path for completion component instead of null.
* Deprecated JS global methods have been removed (show_item, destroy_item, hide_item, addonload, getElementsByTagName, findChildNodes).
* For 3rd party plugin specific environment.xml files, it's now possible to specify version independent checks by using the
  <PLUGIN name="component_name"> tag instead of the version dependent <MOODLE version="x.y"> one. If the PLUGIN tag is used any
  Moodle specific tags will be ignored.
* html_table: new API for adding captions to tables (new field, $table->caption) and subsequently hiding said captions from sighted users using accesshide (enabled using $table->captionhide).
* The authorization procedure in the mdeploy.php script has been improved. The script
  now relies on the main config.php when deploying an available update.
* sql_internal_reader and sql_select_reader interfaces have been deprecated in favour of sql_internal_table_reader
  and sql_reader which use iterators to be more memory efficient.
* $CFG->enabletgzbackups setting has been removed as now backups are stored internally using .tar.gz format by default, you can
  set $CFG->usezipbackups to store them in zip format. This does not affect the restore process, which continues accepting both.
* Added support for custom string manager implementations via $CFG->customstringmanager
  directive in the config.php. See MDL-49361 for details.
* Add new make_request_directory() for creation of per-request files.
* Added generate_image_thumbnail_from_string. This should be used instead of generate_image_thumbnail when the source is a string.
  This prevents the need to write files to disk unnecessarily.
* Added generate_image_thumbnail to stored_file class. This should be used when generating thumbnails for stored files.
  This prevents the need to write files to disk unnecessarily.
* Removed pear/HTTP/WebDav. See MDL-49534 for details.
* Use standard PHP date time classes and methods - see new core_date class for timezone normalisation methods.
* Moved lib/google/Google/ to lib/google/src/Google. This is to address autoloader issues with Google's provided autoloader
  for the library. See MDL-49519 for details.
* The outdated lib/google/Google_Client.php and related files have been completely removed. To use
  the new client, read lib/google/readme_moodle.txt, please.
* profile_display_badges() has been deprecated. See MDL-48935 for details.
* Added a new method add_report_nodes() to pagelib.php. If you are looking to add links to the user profile page under the heading "Reports"
  then please use this function to ensure that the breadcrumb and navigation block are created properly for all user profile pages.
* process_new_icon() now does not always return a PNG file. When possible, it will try to keep the format of the original file.
  Set the new argument $preferpng to true to force PNG. See MDL-46763 and MDL-50041 for details.

=== 2.8 ===

* Gradebook grade category option "aggregatesubcats" has been removed completely.
  This means that the database column is removed, the admin settings are removed and
  the properties from the grade_category object have been removed. If any courses were
  found to be using this setting, a warning to check the grades will be shown in the
  course grader report after upgrading the site. The same warning will be shown on
  courses restored from backup that had this setting enabled (see MDL-47503).
* lib/excelllib.class.php has been updated. The class MoodleExcelWorkbook will now only produce excel 2007 files.
* renderers: We now remove the suffix _renderable when looking for a render method for a renderable.
  If you have a renderable class named like "blah_renderable" and have a method on a renderer named "render_blah_renderable"
  you will need to change the name of your render method to "render_blah" instead, as renderable at the end is no longer accepted.
* New functions get_course_and_cm_from_cmid($cmorid, $modulename) and
  get_course_and_cm_from_instance($instanceorid, $modulename) can be used to
  more efficiently load these basic data objects at the start of a script.
* New function cm_info::create($cm) can be used when you need a cm_info
  object, but have a $cm which might only be a standard database record.
* $CFG->enablegroupmembersonly no longer exists.
* Scheduled tasks have gained support for syntax to introduce variability when a
  task will run across installs. When a when hour or minute are defined as 'R'
  they will be installed with a random hour/minute value.
* Several classes grade_edit_tree_column_xxx were removed since grades setup page
  has been significantly changed. These classes should not be used outside of
  gradebook or developers can copy them into their plugins from 2.7 branch.
* Google APIs Client Library (lib/google/) has been upgraded to 1.0.5-beta and
  API has changed dramatically without backward compatibility. Any code accessing
  it must be amended. It does not apply to lib/googleapi.php. See MDL-47297
* Added an extra parameter to the function get_formatted_help_string() (default null) which is used to specify
  additional string parameters.
* User settings node and course node in navigation now support callbacks from admin tools.
* grade_get_grades() optional parameteres $itemtype, $itemmodule, $iteminstance are now required.

DEPRECATIONS:
* completion_info->get_incomplete_criteria() is deprecated and will be removed in Moodle 3.0.
* grade_category::aggregate_values() is deprecated and will be removed in Moodle 3.0.
* groups_filter_users_by_course_module_visible() is deprecated; replace with
  core_availability\info::filter_user_list. Will be removed in Moodle 3.0.
* groups_course_module_visible() is deprecated; replace with $cm->uservisible.
* cm_info property $cm->groupmembersonly is deprecated and always returns 0.
  Use core_availability\info::filter_user_list if trying to determine which
  other users can see an activity.
* cm_info method $cm->is_user_access_restricted_by_group() is deprecated and
  always returns false. Use $cm->uservisible to determine whether the user can
  access the activity.
* Constant FEATURE_GROUPMEMBERSONLY (used in module _supports functions) is
  deprecated.
* cohort_get_visible_list() is deprecated. There is a better function cohort_get_available_cohorts()
  that respects user capabilities to view cohorts.
* enrol_cohort_get_cohorts() and enrol_cohort_search_cohorts() are deprecated since
  functionality is removed. Please use cohort_get_available_cohorts()
* enrol_cohort_enrol_all_users() is deprecated; enrol_manual is now responsible for this action
* enrol_cohort_can_view_cohort() is deprecated; replace with cohort_can_view_cohort()

=== 2.6.4 / 2.7.1 ===

* setnew_password_and_mail() and update_internal_user_password() will trigger
  \core\event\user_password_updated. Previously they used to generate
  \core\event\user_updated event.
* update_internal_user_password() accepts optional boolean $fasthash for fast
  hashing.
* user_update_user() and user_create_user() api's accept optional param
  $triggerevent to avoid respective events to be triggred from the api's.

=== 2.7 ===

* PHPUnit cannot be installed via PEAR any more, please use composer package manager instead.
* $core_renderer->block_move_target() changed to support more verbose move-block-here descriptions.

Events and Logging:
* Significant changes in Logging API. For upgrading existing events_trigger() and
  add_to_log() see http://docs.moodle.org/dev/Migrating_logging_calls_in_plugins
  For accessing logs from plugins see http://docs.moodle.org/dev/Migrating_log_access_in_reports
* The validation of the following events is now stricter (see MDL-45445):
    - \core\event\blog_entry_created
    - \core\event\blog_entry_deleted
    - \core\event\blog_entry_updated
    - \core\event\cohort_member_added
    - \core\event\cohort_member_removed
    - \core\event\course_category_deleted
    - \core\event\course_completed
    - \core\event\course_content_deleted
    - \core\event\course_created
    - \core\event\course_deleted
    - \core\event\course_restored
    - \core\event\course_section_updated (see MDL-45229)
    - \core\event\email_failed
    - \core\event\group_member_added
    - \core\event\group_member_removed
    - \core\event\note_created
    - \core\event\note_deleted
    - \core\event\note_updated
    - \core\event\role_assigned
    - \core\event\role_deleted
    - \core\event\role_unassigned
    - \core\event\user_graded
    - \core\event\user_loggedinas
    - \core\event\user_profile_viewed
    - \core\event\webservice_token_created

DEPRECATIONS:
* $module uses in mod/xxx/version.php files is now deprecated. Please use $plugin instead. It will be removed in Moodle 2.10.
* Update init methods in all event classes - "level" property was renamed to "edulevel", the level property is now deprecated.
* Abstract class \core\event\course_module_instances_list_viewed is deprecated now, use \core\event\instances_list_viewed instead.
* Abstract class core\event\content_viewed has been deprecated. Please extend base event or other relevant abstract class.
* mod_book\event\instances_list_viewed has been deprecated. Please use mod_book\event\course_module_instance_list_viewed instead.
* mod_chat\event\instances_list_viewed has been deprecated. Please use mod_chat\event\course_module_instance_list_viewed instead.
* mod_choice\event\instances_list_viewed has been deprecated. Please use mod_choice\event\course_module_instance_list_viewed instead.
* mod_feedback\event\instances_list_viewed has been deprecated. Please use mod_feedback\event\course_module_instance_list_viewed instead.
* mod_page\event\instances_list_viewed has been deprecated. Please use mod_page\event\course_module_instance_list_viewed instead.
* The constants FRONTPAGECOURSELIST, FRONTPAGETOPICONLY & FRONTPAGECOURSELIMIT have been removed.
* Conditional availability API has moved and changed. The condition_info class is
  replaced by \core_availability\info_module, and condition_info_section by
  \core_availability\info_section. (Code that uses the old classes will generally
  still work.)
* coursemodule_visible_for_user() has been deprecated but still works - replaced
  by a new static function \core_availability\info_module::is_user_visible()
* cm_info::is_user_access_restricted_by_conditional_access has been deprecated
  but still works (it has never done what its name suggests, and is
  unnecessary).
* cm_info and section_info property showavailability has been deprecated, but
  still works (with the caveat that this information is now per-user).
* cm_info and section_info properties availablefrom and availableuntil have been
  deprecated and always return zero (underlying data doesn't have these values).
* section_info property groupingid has been deprecated and always returns zero,
  same deal.
* Various cm_info methods have been deprecated in favour of their read-only properties (get_url(), get_content(), get_extra_classes(),
  get_on_click(), get_custom_data(), get_after_link, get_after_edit_icons)
* The ajaxenabled function has been deprecated and always returns true. All code should be fully functional in Javascript.
* count_login_failures() has been deprecated, use user_count_login_failures() instead. Refer MDL-42891 for details.

Conditional availability (activities and sections):
* New conditional availability API in /availability, including new availability
  condition plugins in /availability/condition. The new API is very similar with
  regard to checking availability, but any code that modifies availability settings
  for an activity or section is likely to need substantial changes.

YUI:
  * The lightbox attribute for moodle-core-notification-dialogue has been
    deprecated and replaced by the modal attribute. This was actually
    changed in Moodle 2.2, but has only been marked as deprecated now. It
    will be removed in Moodle 2.9.
  * When destroying any type of dialogue based on moodle-core-notification, the relevant content is also removed from
    the DOM. Previously it was left orphaned.

JavaSript:
    * The findChildNodes global function has been deprecated. Y.all should
      be used instead.
    * The callback argument to confirm_action and M.util.show_confirm_dialog has been deprecated. If you need to write a
      confirmation which includes a callback, please use moodle-core-notification-confirmation and attach callbacks to the
      events provided.

* New locking api and admin settings to configure the system locking type.
* New "Time spent waiting for the database" performance metric displayed along with the
  other MDL_PERF vars; the change affects both the error logs and the vars displayed in
  the page footer.
* Changes in the tag API. The component and contextid are now saved when assigning tags to an item. Please see
  tag/upgrade.txt for more information.

=== 2.6 ===

* Use new methods from core_component class instead of get_core_subsystems(), get_plugin_types(),
  get_plugin_list(), get_plugin_list_with_class(), get_plugin_directory(), normalize_component(),
  get_component_directory() and get_plugin_list_with_file(). The names of the new methods are
  exactly the same, the only differences are that core_component::get_plugin_types() now always returns
  full paths and core_component::get_plugin_list() does not accept empty parameter any more.
* Use core_text::* instead of textlib:: and also core_collator::* instead of collatorlib::*.
* Use new function moodleform::mock_submit() to simulate form submission in unit tests (backported).
* New $CFG->localcachedir setting useful for cluster nodes. Admins have to update X-Sendfile aliases if used.
* MS SQL Server drivers are now using NVARCHAR(MAX) instead of NTEXT and VARBINARY(MAX) instead of IMAGE,
  this change should be fully transparent and it should help significantly with add-on compatibility.
* The string manager classes were renamed. Note that they should not be modified or used directly,
  always use get_string_manager() to get instance of the string manager.
* The ability to use an 'insecure' rc4encrypt/rc4decrypt key has been removed.
* Use $CFG->debugdeveloper instead of debugging('', DEBUG_DEVELOPER).
* Use set_debugging(DEBUG_xxx) when changing debugging level for current request.
* Function moveto_module() does not modify $mod argument and instead now returns the new module visibility value.
* Use behat_selectors::get_allowed_text_selectors() and behat_selectors::get_allowed_selectors() instead of
  behat_command::$allowedtextselectors and behat_command::$allowedselectors
* Subplugins are supported in admin tools and local plugins.
* file_packer/zip_packer API has been modified so that key functions support a new file_progress interface
  to report progress during long operations. Related to this, zip_archive now supports an estimated_count()
  function that returns an approximate number of entries in the zip faster than the count() function.
* Class cm_info no longer extends stdClass. All properties are read-only and calculated on first request only.
* Class course_modinfo no longer extends stdClass. All properties are read-only.
* Database fields modinfo and sectioncache in table course are removed. Application cache core/coursemodinfo
  is used instead. Course cache is still reset, rebuilt and retrieved using function rebuild_course_cache() and
  get_fast_modinfo(). Purging all caches and every core upgrade purges course modinfo cache as well.
  If function get_fast_modinfo() is called for multiple courses make sure to include field cacherev in course
  object.
* Internal (noreply and support) user support has been added for sending/receiving message.
  Use core_user::get_noreply_user() and core_user::get_support_user() to get noreply and support user's respectively.
  Real users can be used as noreply/support users by setting $CFG->noreplyuserid and $CFG->supportuserid
* New function readfile_allow_large() in filelib.php for use when very large files may need sending to user.
* Use core_plugin_manager::reset_caches() when changing visibility of plugins.
* Implement new method get_enabled_plugins() method in subplugin info classes.
* Each plugin should include version information in version.php.
* Module and block tables do not contain version column any more, use get_config('xx_yy', 'version') instead.
* $USER->password field is intentionally unset so that session data does not contain password hashes.
* Use core_shutdown_manager::register_function() instead of register_shutdown_function().
* New file packer for .tar.gz files; obtain by calling get_file_packer('application/x-gzip'). Intended initially
  for use in backup/restore only, as there are limitations on supported filenames. Also new packer for
  backups which supports both compression formats; get_file_packer('application/vnd.moodle.backup').
* New optional parameter to stored_file::get_content_file_handle to open file handle with 'gzopen' instead
  of 'fopen' to read gzip-compressed files if required.
* update_internal_user_password() and setnew_password_and_mail() now trigger user_updated event.
* Add thirdpartylibs.xml file to plugins that bundle any 3rd party libraries.
* New class introduced to help auto generate zIndex values for modal dialogues. Class "moodle-has-zindex"
  should set on any element which uses a non-default zindex and needs to ensure it doesn't show above a
  dialogue.
* $CFG->filelifetime is now used consistently for most file serving operations, the default was lowered
  to 6 hours from 24 hours because etags and x-sendfile support should make file serving less expensive.
* Date format locale charset for windows server will come from calendar type and for gregorian it will use
  lang file.
* The library to interact with Box.net (class boxclient) is only compatible with their APIv1 which
  reaches its end of life on the 14th of Dec. You should migrate your scripts to make usage of the
  new class boxnet_client(). Note that the method names and return values have changed.
* Settings pages are now possible for Calendar type plugins. Calendar type plugins that require a settings page to
  work properly will need to set their requires version to a number that is equal to or grater than the 2.6.1 release version.
* The admin/tool/generator tool was overhauled to use testing data generators and the previous interface to create
  test data was removed (it was not working correctly anyway). If you were using this tool you will probably need to
  update your code.

DEPRECATIONS:
Various previously deprecated functions have now been altered to throw DEBUG_DEVELOPER debugging notices
and will be removed in a future release (target: 2.8), a summary follows:

Accesslib:
    * get_context_instance()                ->  context_xxxx::instance()
    * get_context_instance_by_id()          ->  context::instance_by_id($id)
    * get_system_context()                  ->  context_system::instance()
    * context_moved()                       ->  context::update_moved()
    * preload_course_contexts()             ->  context_helper::preload_course()
    * context_instance_preload()            ->  context_helper::preload_from_record()
    * context_instance_preload_sql()        ->  context_helper::get_preload_record_columns_sql()
    * get_contextlevel_name()               ->  context_helper::get_level_name()
    * create_contexts()                     ->  context_helper::create_instances()
    * cleanup_contexts()                    ->  context_helper::cleanup_instances()
    * build_context_path()                  ->  context_helper::build_all_paths()
    * print_context_name()                  ->  $context->get_context_name()
    * mark_context_dirty()                  ->  $context->mark_dirty()
    * delete_context()                      ->  $context->delete_content() or context_helper::delete_instance()
    * get_context_url()                     ->  $context->get_url()
    * get_course_context()                  ->  $context->get_course_context()
    * get_parent_contexts()                 ->  $context->get_parent_context_ids()
    * get_parent_contextid()                ->  $context->get_parent_context()
    * get_child_contexts()                  ->  $context->get_child_contexts()
    * rebuild_contexts()                    ->  $context->reset_paths()
    * get_user_courses_bycap()              ->  enrol_get_users_courses()
    * get_courseid_from_context()           ->  $context->get_course_context(false)
    * get_role_context_caps()               ->  (no replacement)
    * load_temp_role()                      ->  (no replacement)
    * remove_temp_roles()                   ->  (no replacement)
    * get_related_contexts_string()         ->  $context->get_parent_context_ids(true)
    * get_recent_enrolments()               ->  (no replacement)

Enrollment:
    * get_course_participants()             -> get_enrolled_users()
    * is_course_participant()               -> is_enrolled()

Output:
    * current_theme()                       -> $PAGE->theme->name
    * skip_main_destination()               -> $OUTPUT->skip_link_target()
    * print_container()                     -> $OUTPUT->container()
    * print_container_start()               -> $OUTPUT->container_start()
    * print_container_end()                 -> $OUTPUT->container_end()
    * print_continue()                      -> $OUTPUT->continue_button()
    * print_header()                        -> $PAGE methods
    * print_header_simple()                 -> $PAGE methods
    * print_side_block()                    -> $OUTPUT->block()
    * print_arrow()                         -> $OUTPUT->arrow()
    * print_scale_menu_helpbutton()         -> $OUTPUT->help_icon_scale($courseid, $scale)
    * print_checkbox()                      -> html_writer::checkbox()

Navigation:
    * print_navigation()                    -> $OUTPUT->navbar()
    * build_navigation()                    -> $PAGE->navbar methods
    * navmenu()                             -> (no replacement)
    * settings_navigation::
          get_course_modules()              -> (no replacement)

Files and repositories:
    * stored_file::replace_content_with()   -> stored_file::replace_file_with()
    * stored_file::set_filesize()           -> stored_file::replace_file_with()
    * stored_file::get_referencelifetime()  -> (no replacement)
    * repository::sync_external_file()      -> see repository::sync_reference()
    * repository::get_file_by_reference()   -> repository::sync_reference()
    * repository::
          get_reference_file_lifetime()     -> (no replacement)
    * repository::sync_individual_file()    -> (no replacement)
    * repository::reset_caches()            -> (no replacement)

Calendar:
    * add_event()                           -> calendar_event::create()
    * update_event()                        -> calendar_event->update()
    * delete_event()                        -> calendar_event->delete()
    * hide_event()                          -> calendar_event->toggle_visibility(false)
    * show_event()                          -> calendar_event->toggle_visibility(true)

Misc:
    * filter_text()                         -> format_text(), format_string()...
    * httpsrequired()                       -> $PAGE->https_required()
    * detect_munged_arguments()             -> clean_param([...], PARAM_FILE)
    * mygroupid()                           -> groups_get_all_groups()
    * js_minify()                           -> core_minify::js_files()
    * css_minify_css()                      -> core_minify::css_files()
    * course_modinfo::build_section_cache() -> (no replacement)
    * generate_email_supportuser()          -> core_user::get_support_user()

Sessions:
    * session_get_instance()->xxx()         -> \core\session\manager::xxx()
    * session_kill_all()                    -> \core\session\manager::kill_all_sessions()
    * session_touch()                       -> \core\session\manager::touch_session()
    * session_kill()                        -> \core\session\manager::kill_session()
    * session_kill_user()                   -> \core\session\manager::kill_user_sessions()
    * session_gc()                          -> \core\session\manager::gc()
    * session_set_user()                    -> \core\session\manager::set_user()
    * session_is_loggedinas()               -> \core\session\manager::is_loggedinas()
    * session_get_realuser()                -> \core\session\manager::get_realuser()
    * session_loginas()                     -> \core\session\manager::loginas()

User-agent related functions:
    * check_browser_operating_system()      -> core_useragent::check_browser_operating_system()
    * check_browser_version()               -> core_useragent::check_browser_version()
    * get_device_type()                     -> core_useragent::get_device_type()
    * get_device_type_list()                -> core_useragent::get_device_type_list()
    * get_selected_theme_for_device_type()  -> core_useragent::get_device_type_theme()
    * get_device_cfg_var_name()             -> core_useragent::get_device_type_cfg_var_name()
    * set_user_device_type()                -> core_useragent::set_user_device_type()
    * get_user_device_type()                -> core_useragent::get_user_device_type()
    * get_browser_version_classes()         -> core_useragent::get_browser_version_classes()

YUI:
    * moodle-core-notification has been deprecated with a recommendation of
      using its subclasses instead. This is to allow for reduced page
      transport costs. Current subclasses include:
      * dialogue
      * alert
      * confirm
      * exception
      * ajaxexception

Event triggering and event handlers:
    * All existing events and event handlers should be replaced by new
      event classes and matching new event observers.
    * See http://docs.moodle.org/dev/Event_2 for more information.
    * The following events will be entirely removed, though they can still
      be captured using handlers, but they should not be used any more.
      * groups_members_removed          -> \core\event\group_member_removed
      * groups_groupings_groups_removed -> (no replacement)
      * groups_groups_deleted           -> \core\event\group_deleted
      * groups_groupings_deleted        -> \core\event\grouping_deleted
    * edit_module_post_actions() does not trigger events any more.

=== 2.5.1 ===

* New get_course() function for use when obtaining the course record from database. Will
  reuse existing $COURSE or $SITE globals if possible to improve performance.

=== 2.5 ===

* The database drivers (moodle_database and subclasses) aren't using anymore the ::columns property
  for caching database metadata. MUC (databasemeta) is used instead. Any custom DB driver should
  apply for that change.
* The cron output has been changed to include time and memory usage (see cron_trace_time_and_memory()),
  so any custom utility relying on the old output may require modification.
* Function get_max_file_sizes now returns an option for (for example) "Course limit (500MB)" or
  "Site limit (200MB)" when appropriate with the option set to 0. This function no longer returns
  an option for 0 bytes. Existing code that was replacing the 0 option in the return
  from this function with a more sensible message, can now use the return from this function directly.
* Functions responsible for output in course/lib.php are deprecated, the code is moved to
  appropriate renderers: print_section(), print_section_add_menus(), get_print_section_cm_text(),
  make_editing_buttons()
  See functions' phpdocs in lib/deprecatedlib.php
* Function get_print_section_cm_text() is deprecated, replaced with methods in cm_info
* zip_packer may create empty zip archives, there is a new option to ignore
  problematic files when creating archive
* The function delete_course_module was deprecated and has been replaced with
  course_delete_module. The reason for this was because the function delete_course_module
  only partially deletes data, so wherever it was called extra code was needed to
  perform the whole deletion process. The function course_delete_module now takes care
  of the whole process.
* curl::setopt() does not accept constant values any more. As it never worked properly,
  we decided to make the type check stricter. Now, the keys of the array pass must be a string
  corresponding to the curl constant name.
* Function get_users_listing now return list of users except guest and deleted users. Previously
  deleted users were excluded by get_users_listing. As guest user is not expected while browsing users,
  and not included in get_user function, it will not be returned by get_users_listing.
* The add_* functions in course/dnduploadlib.php have been deprecated. Plugins should be using the
  MODNAME_dndupload_register callback instead.
* The signature of the add() method of classes implementing the parentable_part_of_admin_tree
  interface (such as admin_category) has been extended. The new parameter allows the caller
  to prepend the new node before an existing sibling in the admin tree.
* condition_info:get_condition_user_fields($formatoptions) now accepts the optional
  param $formatoptions, that will determine if the field names are processed by
  format_string() with the passed options.
* remove all references to $CFG->gdversion, GD PHP extension is now required
* Formslib will now throw a developer warning if a PARAM_ type hasn't been set for elements which
  need it. Please set PARAM_RAW explicitly if you do not want any cleaning.
* Functions responsible for managing and accessing course categories are moved to class coursecat
  in lib/coursecatlib.php, functions responsible for rendering courses and categories lists are
  moved to course/renderer.php. The following global functions are deprecated: make_categories_list(),
  category_delete_move(), category_delete_full(), move_category(), course_category_hide(),
  course_category_show(), get_course_category(), create_course_category(), get_all_subcategories(),
  get_child_categories(), get_categories(), print_my_moodle(), print_remote_course(),
  print_remote_host(), print_whole_category_list(), print_category_info(), get_course_category_tree(),
  print_courses(), print_course(), get_category_courses_array(), get_category_courses_array_recursively(),
  get_courses_wmanagers()
  See http://docs.moodle.org/dev/Courses_lists_upgrade_to_2.5
* $core_renderer->block_move_target() changed to support more verbose move-block-here descriptions.
* Additional (optional) param $onlyactive has been added to get_enrolled_users, count_enrolled_users
  functions to get information for only active (excluding suspended enrolments) users. Included two
  helper functions extract_suspended_users, get_suspended_userids to extract suspended user information.
* The core_plugin_manager class now provides two new helper methods for getting information
  about known plugins: get_plugins_of_type() and get_subplugins_of_plugin().
* The get_uninstall_url() method of all subclasses of \core\plugininfo\base class is now expected
  to always return moodle_url. Subclasses can use the new method is_uninstall_allowed()
  to control the availability of the 'Uninstall' link at the Plugins overview page (previously
  they would do it by get_uninstall_url() returning null). By default, URL to a new general plugin
  uninstall tool is returned. Unless the plugin type needs extra steps that can't be handled by
  plugininfo_xxx::uninstall() method or xmldb_xxx_uninstall() function, this default URL should
  satisfy all plugin types.

Database (DML) layer:
* $DB->sql_empty() is deprecated, you have to use sql parameters with empty values instead,
  please note hardcoding of empty strings in SQL queries breaks execution in Oracle database.
* Indexes must not be defined on the same columns as keys, this is now reported as fatal problem.
  Please note that internally we create indexes instead of foreign keys.

YUI changes:
* M.util.help_icon has been deprecated. Code should be updated to use moodle-core-popuphelp
  instead. To do so, remove any existing JS calls to M.util.help_icon from your PHP and ensure
  that your help link is placed in a span which has the class 'helplink'.

=== 2.4 ===

* Pagelib: Numerous deprecated functions were removed as classes page_base, page_course
  and page_generic_activity.
* use $CFG->googlemapkey3 instead of removed $CFG->googlemapkey and migrate to Google Maps API V3
* Function settings_navigation::add_course_editing_links() is completely removed
* function global_navigation::format_display_course_content() is removed completely (the
  functionality is moved to course format class)
* in the function global_navigation::load_generic_course_sections() the argument $courseformat is
  removed
* New component and itemid columns in groups_members table - this allows plugin to create protected
  group memberships using 'xx_yy_allow_group_member_remove' callback and there is also a new restore
  callback 'xx_yy_restore_group_member()'.
* New general role assignment restore plugin callback 'xx_yy_restore_role_assignment()'.
* functions get_generic_section_name(), get_all_sections(), add_mod_to_section(), get_all_mods()
  are deprecated. See their phpdocs in lib/deprecatedlib.php on how to replace them

YUI changes:
* moodle-enrol-notification has been renamed to moodle-core-notification
* YUI2 code must now use 2in3, see http://yuilibrary.com/yui/docs/yui/yui-yui2.html
* M.util.init_select_autosubmit() and M.util.init_url_select() have been deprecated. Code using this should be updated
  to use moodle-core-formautosubmit

Unit testing changes:
* output debugging() is not sent to standard output any more,
  use $this->assertDebuggingCalled(), $this->assertDebuggingNotCalled(),
  $this->getDebuggingMessages() or $this->assertResetDebugging() instead.

=== 2.3 ===

Database layer changes:
* objects are not allowed in paramters of DML functions, use explicit casting to strings if necessary

Note:
* DDL and DML methods which were deprecated in 2.0 have now been removed, they will no longer produce
debug messages and will produce fatal errors

API changes:

* send_stored_file() has changed its interface
* deleted several resourcelib_embed_* functions from resourcelib.php

=== 2.2 ===

removed unused libraries:
* odbc, base32, CodeSniffer, overlib, apd profiling, kses, Smarty, PEAR Console, swfobject, cssshover.htc, md5.js

API changes:
* new admin/tool plugin type
* new context API - old API is still available
* deleted users do not have context any more
* removed global search


=== 2.1 ===

API changes:
* basic suport for restore from 1.9
* new mobile devices API
* new questions API


=== 2.0 ===

API changes:
* new DML API - http://docs.moodle.org/dev/DML_functions
* new DDL API - http://docs.moodle.org/dev/DDL_functions
* new file API - http://docs.moodle.org/dev/File_API
* new $PAGE and $OUTPUT API
* new navigation API
* new theme API - http://docs.moodle.org/dev/Theme_changes_in_2.0
* new javascript API - http://docs.moodle.org/dev/JavaScript_usage_guide
* new portfolio API
* new local plugin type
* new translation support - http://lang.moodle.org
* new web service API
* new cohorts API
* new messaging API
* new rating API
* new comment API
* new sessions API
* new enrolment API
* new backup/restore API
* new blocks API
* new filters API
* improved plugin support (aka Frankenstyle)
* new registration and hub API
* new course completion API
* new plagiarism API
* changed blog API
* new text editor API
* new my moodle and profiles API<|MERGE_RESOLUTION|>--- conflicted
+++ resolved
@@ -110,21 +110,18 @@
 * Require pass grade criteria is now part of core.
   Refer to upgrade.php to see transitioning from similar plugin criteria to core
   Refer to completion/upgrade.txt for additional information.
-<<<<<<< HEAD
 * The method enable_plugin() has been added to the core_plugininfo\base class and it has been implemented by all the plugininfo
-classes extending it. When possible, the enable_plugin() method will store these changes into the config_log table, to let admins
-check when and who has enabled/disabled plugins.
+  classes extending it. When possible, the enable_plugin() method will store these changes into the config_log table, to let admins
+  check when and who has enabled/disabled plugins.
+* Final deprecation: The following functions along with associated tests have been removed:
+  - core_grades_external::get_grades
+  - core_grades_external::get_grade_item
 
 === 3.11.4 ===
 * A new option dontforcesvgdownload has been added to the $options parameter of the send_file() function.
   Note: This option overrides the forced download of directly accessed SVGs, so should only be used where the calling method is
   rendering SVGs directly for content created using XSS risk flagged capabilities (such as creating a SCORM activity).
   This is also not necessary where SVGs are already being safely loaded into <img> tags by Moodle (eg within forum posts).
-=======
-* Final deprecation: The following functions along with associated tests have been removed:
-  - core_grades_external::get_grades
-  - core_grades_external::get_grade_item
->>>>>>> f019394b
 
 === 3.11.2 ===
 * For security reasons, filelib has been updated so all requests now use emulated redirects.
