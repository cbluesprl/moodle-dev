--- conflicted
+++ resolved
@@ -9,11 +9,9 @@
   functionality and remove all the legacy code (see MDL-63915).
   Note - It's still possible to view another user's messages if you have the right capabilities and are able to
   'log-in as' them.
-<<<<<<< HEAD
 * A new parameter 'mergeself' has been added to the methods \core_message\api::get_conversations() and
   core_message_external::get_conversations(), to decide whether the self-conversations should be included or not when the
   private ones are requested, to display them together.
-=======
 * A new 'customdata' field for both messages and notifications has been added. This new field can store any custom data
   serialised using json_encode().
   This new field can be used for storing any data not fitting in the current message structure. For example, it will be used
@@ -21,7 +19,6 @@
   Existing external functions: core_message_get_messages and message_popup_get_popup_notifications has been udated to return the
   new field.
 * External function core_message_get_messages now returns the component and eventtype.
->>>>>>> a129ba04
 
 === 3.6 ===
 
