--- conflicted
+++ resolved
@@ -158,7 +158,6 @@
     And I should see "2 selected" in the "sticky-footer" "region"
     Then I click on "Activity sample 1" "link" in the "Topic 1" "section"
     And I should see "1 selected" in the "sticky-footer" "region"
-<<<<<<< HEAD
     And the field "Activity sample 1" matches value ""
     And the field "Activity sample 2" matches value "1"
     And the field "Activity sample 3" matches value ""
@@ -217,7 +216,6 @@
     And the field "Select topic Topic 2" matches value "1"
     And the field "Select topic Topic 3" matches value "1"
     And the field "Select topic Topic 4" matches value "1"
-=======
 
   Scenario: Bulk section selection is available also in one section per page
     Given I navigate to "Settings" in current page administration
@@ -228,5 +226,4 @@
     And I should see "0 selected" in the "sticky-footer" "region"
     When I click on "Select topic Topic 1" "checkbox"
     And I click on "Select topic Topic 2" "checkbox"
-    Then I should see "2 selected" in the "sticky-footer" "region"
->>>>>>> da1aa966
+    Then I should see "2 selected" in the "sticky-footer" "region"