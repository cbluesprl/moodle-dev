<?php

// This file is part of Moodle - http://moodle.org/
//
// Moodle is free software: you can redistribute it and/or modify
// it under the terms of the GNU General Public License as published by
// the Free Software Foundation, either version 3 of the License, or
// (at your option) any later version.
//
// Moodle is distributed in the hope that it will be useful,
// but WITHOUT ANY WARRANTY; without even the implied warranty of
// MERCHANTABILITY or FITNESS FOR A PARTICULAR PURPOSE.  See the
// GNU General Public License for more details.
//
// You should have received a copy of the GNU General Public License
// along with Moodle.  If not, see <http://www.gnu.org/licenses/>.

/**
 * MOODLE VERSION INFORMATION
 *
 * This file defines the current version of the core Moodle code being used.
 * This is compared against the values stored in the database to determine
 * whether upgrades should be performed (see lib/db/*.php)
 *
 * @package    core
 * @copyright  1999 onwards Martin Dougiamas (http://dougiamas.com)
 * @license    http://www.gnu.org/copyleft/gpl.html GNU GPL v3 or later
 */

defined('MOODLE_INTERNAL') || die();

<<<<<<< HEAD
$version  = 2022012100.01;              // YYYYMMDD      = weekly release date of this DEV branch.
=======
$version  = 2022012500.00;              // YYYYMMDD      = weekly release date of this DEV branch.
>>>>>>> d195956f
                                        //         RR    = release increments - 00 in DEV branches.
                                        //           .XX = incremental changes.
$release  = '4.0dev+ (Build: 20220121)'; // Human-friendly version name
$branch   = '400';                      // This version's branch.
$maturity = MATURITY_ALPHA;             // This version's maturity level.<|MERGE_RESOLUTION|>--- conflicted
+++ resolved
@@ -29,11 +29,7 @@
 
 defined('MOODLE_INTERNAL') || die();
 
-<<<<<<< HEAD
-$version  = 2022012100.01;              // YYYYMMDD      = weekly release date of this DEV branch.
-=======
-$version  = 2022012500.00;              // YYYYMMDD      = weekly release date of this DEV branch.
->>>>>>> d195956f
+$version  = 2022012100.02;              // YYYYMMDD      = weekly release date of this DEV branch.
                                         //         RR    = release increments - 00 in DEV branches.
                                         //           .XX = incremental changes.
 $release  = '4.0dev+ (Build: 20220121)'; // Human-friendly version name
