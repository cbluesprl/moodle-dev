<?php
// This file is part of Moodle - http://moodle.org/
//
// Moodle is free software: you can redistribute it and/or modify
// it under the terms of the GNU General Public License as published by
// the Free Software Foundation, either version 3 of the License, or
// (at your option) any later version.
//
// Moodle is distributed in the hope that it will be useful,
// but WITHOUT ANY WARRANTY; without even the implied warranty of
// MERCHANTABILITY or FITNESS FOR A PARTICULAR PURPOSE.  See the
// GNU General Public License for more details.
//
// You should have received a copy of the GNU General Public License
// along with Moodle.  If not, see <http://www.gnu.org/licenses/>.

/**
 * Language strings for the sdrag-and-drop words into sentences question type.
 *
 * @package    qtype
 * @subpackage gapselect
 * @copyright  2011 The Open University
 * @license    http://www.gnu.org/copyleft/gpl.html GNU GPL v3 or later
 */

$string['addmorechoiceblanks'] = 'Blanks for {no} more choices';
$string['answer'] = 'Answer';
$string['choices'] = 'Choices';
$string['choicex'] = 'Choice {no}';
$string['correctansweris'] = 'The correct answer is: {$a}';
$string['errorblankchoice'] = 'Please check the Choices: Choice {$a} is empty.';
$string['errormissingchoice'] = 'Please check the Question text: {$a} was not found in Choices! Only the choice numbers that exist in choices are allowed to be used a place holders.';
$string['errornoslots'] = 'The question text must contain placeholders like [[1]] to show where the missing words go.';
$string['errorquestiontextblank'] = 'You must enter some question text.';
$string['group'] = 'Group';
$string['pleaseputananswerineachbox'] = 'Please put an answer in each box.';
$string['pluginname'] = 'Select missing words';
$string['pluginname_help'] = 'Type in some question text like "The [[1]] jumped over the [[2]]", then enter the possible words to go in gaps 1 and 2 underneath.';
<<<<<<< HEAD
=======
$string['pluginname_link'] = 'question/type/gapselect';
>>>>>>> 266eade0
$string['pluginnameadding'] = 'Adding a select missing words question';
$string['pluginnameediting'] = 'Editing a select missing words question';
$string['pluginnamesummary'] = 'Missing words in some text are filled in using dropdown menus.';
$string['shuffle'] = 'Shuffle';<|MERGE_RESOLUTION|>--- conflicted
+++ resolved
@@ -36,10 +36,7 @@
 $string['pleaseputananswerineachbox'] = 'Please put an answer in each box.';
 $string['pluginname'] = 'Select missing words';
 $string['pluginname_help'] = 'Type in some question text like "The [[1]] jumped over the [[2]]", then enter the possible words to go in gaps 1 and 2 underneath.';
-<<<<<<< HEAD
-=======
 $string['pluginname_link'] = 'question/type/gapselect';
->>>>>>> 266eade0
 $string['pluginnameadding'] = 'Adding a select missing words question';
 $string['pluginnameediting'] = 'Editing a select missing words question';
 $string['pluginnamesummary'] = 'Missing words in some text are filled in using dropdown menus.';
